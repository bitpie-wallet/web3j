--- conflicted
+++ resolved
@@ -14,7 +14,6 @@
 - build
 - release
 - publish
-- github
 - downstream
 
 build-snapshot:
@@ -54,34 +53,15 @@
     OSSRH_REPO_URL: $RELEASE_OSSRH_REPO_URL
   stage: release
   script:
-<<<<<<< HEAD
-  - ./gradlew -Pversion=${CI_COMMIT_REF_NAME//release\/} release -x bintrayPublish
-=======
   - ./gradlew -Pversion=${CI_COMMIT_REF_NAME//release\/} bintrayUpload bintrayPublish -x build
->>>>>>> a58d039b
   only:
     refs:
       - /^release\/(\d*).(\d*).(\d*)/
 
-<<<<<<< HEAD
-publish:
-  variables:
-    OSSRH_REPO_URL: $RELEASE_OSSRH_REPO_URL
-=======
 publish-console:
->>>>>>> a58d039b
   stage: publish
   script:
-    - ./gradlew -Pversion=${CI_COMMIT_REF_NAME//release\/} bintrayPublish
-  only:
-    refs:
-      - /^release\/(\d*).(\d*).(\d*)/
-
-githubRelease:
-  stage: github
-  script:
-  - ./gradlew -Pversion=${CI_COMMIT_REF_NAME//release\/} console:githubRelease
-  when: manual
+    - ./gradlew -Pversion=${CI_COMMIT_REF_NAME//release\/} console:githubRelease
   only:
     refs:
       - /^release\/(\d*).(\d*).(\d*)/
