buildscript {
    repositories {
        mavenCentral()
    }
    dependencies {
        classpath 'io.codearte.gradle.nexus:gradle-nexus-staging-plugin:0.5.3'
        classpath 'com.github.jengelman.gradle.plugins:shadow:1.2.4'
    }
}

plugins {
<<<<<<< HEAD
    id "com.jfrog.bintray" version "1.6"  // version 1.7 requires JDK8
=======
    id "com.jfrog.bintray" version "1.7.3"
>>>>>>> 653a7c58
}

apply plugin: 'java'
// Required for JFrog Artifactory repository
apply plugin: 'jacoco'
apply plugin: 'maven-publish'

// Required for Maven Nexus repository
apply plugin: 'maven'
apply plugin: 'signing'
apply plugin: 'idea'
apply plugin: 'io.codearte.nexus-staging'
apply plugin: 'com.github.johnrengelman.shadow'
apply plugin: 'application'

group 'org.web3j'
version '1.0.6'

sourceCompatibility = 1.6
targetCompatibility = 1.6

// We don't want any compiler warnings
compileJava {
    options.compilerArgs << "-Xlint:unchecked" << "-Xlint:deprecation"
}
compileTestJava {
    options.compilerArgs << "-Xlint:unchecked" << "-Xlint:deprecation"
}

jacoco {
    toolVersion = '0.7.7.201606060606' // See http://www.eclemma.org/jacoco/.
}

jacocoTestReport {
    reports {
        xml.enabled true
    }

    afterEvaluate {
        classDirectories = files(classDirectories.files.collect {
            fileTree(dir: it,
                    exclude: ['org/web3j/abi/datatypes/generated/**'])
        })
    }
}

ext {
    ossrhUsername = project.hasProperty('ossrhUsername') ? project.property('ossrhUsername') : ''
    ossrhPassword = project.hasProperty('ossrhPassword') ? project.property('ossrhPassword') : ''
}

repositories {
    mavenCentral()
    jcenter()
}

// See https://www.petrikainulainen.net/programming/gradle/getting-started-with-gradle-integration-testing/
// exclude with: gradle clean build -x integrationTest
sourceSets {
    integrationTest {
        java {
            compileClasspath += main.output + test.output
            runtimeClasspath += main.output + test.output
            srcDir file('src/integration-test/java')
        }
        resources.srcDir file('src/integration-test/resources')
    }
}

configurations {
    integrationTestCompile.extendsFrom testCompile
    integrationTestRuntime.extendsFrom testRuntime
}

dependencies {
    compile 'org.apache.httpcomponents:httpclient:4.5.2',
            'com.fasterxml.jackson.core:jackson-databind:2.8.1',
            'io.reactivex:rxjava:1.2.2',
            'com.madgag.spongycastle:prov:1.54.0.0',
            'com.lambdaworks:scrypt:1.4.0',
            'com.squareup:javapoet:1.7.0'
    testCompile 'junit:junit:4.11',
            'org.mockito:mockito-core:1.10.19'
}


task integrationTest(type: Test) {
    testClassesDir = sourceSets.integrationTest.output.classesDir
    classpath = sourceSets.integrationTest.runtimeClasspath
    outputs.upToDateWhen { false }  // always run integration tests regardless of if up to date

    // view status of integration tests
    testLogging {
        events "passed", "skipped", "failed"
    }
}

check.dependsOn integrationTest
integrationTest.mustRunAfter test

tasks.withType(Test) {
    reports.html.destination = file("${reporting.baseDir}/${name}")
}

task javadocJar(type: Jar) {
    classifier = 'javadoc'
    from javadoc
}

task sourcesJar(type: Jar) {
    classifier = 'sources'
    from sourceSets.main.allSource
}

publishing {
    publications {
        mavenJava(MavenPublication) {
            from components.java

            artifact sourcesJar {
                classifier 'sources'
            }
        }
    }
}

bintray {
    user = project.hasProperty('bintrayUser') ? project.property('bintrayUser') : System.getenv('BINTRAY_USER')
    key = project.hasProperty('bintrayApiKey') ? project.property('bintrayApiKey') : System.getenv('BINTRAY_API_KEY')
    publications = ['mavenJava']
    publish = true
    pkg {
        repo = 'maven'
        name = 'org.web3j'
        desc = 'web3j is a lightweight Java library for integration with Ethereum clients'
        userOrg = 'web3j'
        licenses = ['Apache-2.0']
        issueTrackerUrl = 'https://github.com/web3j/web3j/issues'
        vcsUrl = 'https://github.com/web3j/web3j.git'
        websiteUrl = 'http://web3j.org'
        publicDownloadNumbers = true
    }
}


artifacts {
    archives sourcesJar, javadocJar
}

signing {
    required { gradle.taskGraph.hasTask('uploadArchives') }  // only execute as part of this task
    sign configurations.archives
}

uploadArchives {
    repositories {
        mavenDeployer {
            beforeDeployment { MavenDeployment deployment -> signing.signPom(deployment) }

            repository(url: 'https://oss.sonatype.org/service/local/staging/deploy/maven2/') {
                authentication(
                        userName: ossrhUsername,
                        password: ossrhPassword
                )
            }

            pom.project {
                name 'web3j'
                packaging 'jar'
                description 'web3j is a lightweight Java library for integration with Ethereum clients'
                url 'http://web3j.org'

                scm {
                    connection 'scm:git:https://github.com/web3j/web3j.git'
                    url 'https://github.com/web3j/web3j.git'
                }

                licenses {
                    license {
                        name 'The Apache License, Version 2.0'
                        url 'http://www.apache.org/licenses/LICENSE-2.0.txt'
                    }
                }

                developers {
                    developer {
                        id 'conor10'
                        name 'Conor Svensson'
                        email 'conor10@gmail.com'
                    }
                }
            }
        }
    }
}

// Build command line library release with target distShadowZip
mainClassName = 'org.web3j.console.Runner'
applicationName = 'web3j-android'

task release {
    // remove once integration tests are running as part of the build
    check.dependsOn.remove(integrationTest)

    dependsOn 'clean'
    dependsOn 'build'
    dependsOn 'uploadArchives'
    dependsOn 'closeAndPromoteRepository'
    dependsOn 'bintrayUpload'  // doesn't work with JDK7

    tasks.findByName('build').mustRunAfter 'clean'

    tasks.findByName('uploadArchives').mustRunAfter 'build'
    tasks.findByName('closeAndPromoteRepository').mustRunAfter 'uploadArchives'

    tasks.findByName('bintrayUpload').mustRunAfter 'build'
}<|MERGE_RESOLUTION|>--- conflicted
+++ resolved
@@ -9,11 +9,7 @@
 }
 
 plugins {
-<<<<<<< HEAD
-    id "com.jfrog.bintray" version "1.6"  // version 1.7 requires JDK8
-=======
     id "com.jfrog.bintray" version "1.7.3"
->>>>>>> 653a7c58
 }
 
 apply plugin: 'java'
@@ -222,7 +218,7 @@
     dependsOn 'build'
     dependsOn 'uploadArchives'
     dependsOn 'closeAndPromoteRepository'
-    dependsOn 'bintrayUpload'  // doesn't work with JDK7
+    dependsOn 'bintrayUpload'
 
     tasks.findByName('build').mustRunAfter 'clean'
 
