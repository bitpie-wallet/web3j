--- conflicted
+++ resolved
@@ -20,7 +20,6 @@
 import org.web3j.abi.datatypes.Event;
 import org.web3j.abi.datatypes.Function;
 import org.web3j.abi.datatypes.Type;
-import org.web3j.abi.datatypes.Uint;
 import org.web3j.abi.datatypes.Utf8String;
 import org.web3j.abi.datatypes.generated.Uint256;
 import org.web3j.crypto.Credentials;
@@ -41,7 +40,6 @@
 import org.web3j.utils.Async;
 import org.web3j.utils.Numeric;
 
-import static junit.framework.TestCase.assertNotNull;
 import static org.hamcrest.CoreMatchers.equalTo;
 import static org.hamcrest.CoreMatchers.is;
 import static org.junit.Assert.assertFalse;
@@ -254,7 +252,6 @@
         final EthSendTransaction ethSendTransaction = new EthSendTransaction();
         ethSendTransaction.setError(new Response.Error(1, "Invalid transaction"));
 
-<<<<<<< HEAD
         Request rawTransactionRequest = mock(Request.class);
         when(rawTransactionRequest.sendAsync()).thenReturn(Async.run(new Callable<Object>() {
             @Override
@@ -262,10 +259,6 @@
                 return ethSendTransaction;
             }
         }));
-=======
-        Request<?, EthSendTransaction> rawTransactionRequest = mock(Request.class);
-        when(rawTransactionRequest.sendAsync()).thenReturn(Async.run(() -> ethSendTransaction));
->>>>>>> b2a54a6e
         when(web3j.ethSendRawTransaction(any(String.class)))
                 .thenReturn((Request) rawTransactionRequest);
 
@@ -292,9 +285,9 @@
 
         Request<?, EthGetTransactionReceipt> getTransactionReceiptRequest = mock(Request.class);
         when(getTransactionReceiptRequest.sendAsync())
-                .thenReturn(Async.run(new Callable<Object>() {
+                .thenReturn(Async.run(new Callable<EthGetTransactionReceipt>() {
                     @Override
-                    public Object call() throws Exception {
+                    public EthGetTransactionReceipt call() throws Exception {
                         return ethGetTransactionReceipt;
                     }
                 }));
