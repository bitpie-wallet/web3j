--- conflicted
+++ resolved
@@ -1,12 +1,8 @@
 package org.web3j.protocol.rx;
 
-<<<<<<< HEAD
-import io.reactivex.Flowable;
-=======
 import java.util.List;
 
-import rx.Observable;
->>>>>>> 254afb81
+import io.reactivex.Flowable;
 
 import org.web3j.protocol.core.DefaultBlockParameter;
 import org.web3j.protocol.core.methods.request.EthFilter;
@@ -15,8 +11,6 @@
 import org.web3j.protocol.core.methods.response.Transaction;
 import org.web3j.protocol.websocket.events.LogNotification;
 import org.web3j.protocol.websocket.events.NewHeadsNotification;
-import org.web3j.protocol.websocket.events.PendingTransactionNotification;
-import org.web3j.protocol.websocket.events.SyncingNotfication;
 
 /**
  * The Observables JSON-RPC client event API.
@@ -184,7 +178,7 @@
      *
      * @return Observable that emits a notification for every new header
      */
-    Observable<NewHeadsNotification> newHeadsNotifications();
+    Flowable<NewHeadsNotification> newHeadsNotifications();
 
     /**
      * Creates an observable that emits notifications for logs included in new imported blocks.
@@ -195,5 +189,5 @@
      *               the list is empty
      * @return Observable that emits logs included in new blocks
      */
-    Observable<LogNotification> logsNotifications(List<String> addresses, List<String> topics);
+    Flowable<LogNotification> logsNotifications(List<String> addresses, List<String> topics);
 }