/*
 * Copyright 2019 Web3 Labs Ltd.
 *
 * Licensed under the Apache License, Version 2.0 (the "License"); you may not use this file except in compliance with
 * the License. You may obtain a copy of the License at
 *
 * http://www.apache.org/licenses/LICENSE-2.0
 *
 * Unless required by applicable law or agreed to in writing, software distributed under the License is distributed on
 * an "AS IS" BASIS, WITHOUT WARRANTIES OR CONDITIONS OF ANY KIND, either express or implied. See the License for the
 * specific language governing permissions and limitations under the License.
 */
package org.web3j.tx;

import java.io.IOException;
import java.math.BigInteger;

import org.web3j.protocol.Web3j;
import org.web3j.protocol.core.DefaultBlockParameter;
<<<<<<< HEAD
import org.web3j.protocol.core.methods.response.EthCall;
=======
import org.web3j.protocol.core.methods.response.EthGetCode;
>>>>>>> 805b818c
import org.web3j.protocol.core.methods.response.EthSendTransaction;
import org.web3j.protocol.core.methods.response.TransactionReceipt;
import org.web3j.protocol.exceptions.TransactionException;
import org.web3j.tx.exceptions.ContractCallException;
import org.web3j.tx.response.PollingTransactionReceiptProcessor;
import org.web3j.tx.response.TransactionReceiptProcessor;

import static org.web3j.protocol.core.JsonRpc2_0Web3j.DEFAULT_BLOCK_TIME;

/**
 * Transaction manager abstraction for executing transactions with Ethereum client via various
 * mechanisms.
 */
public abstract class TransactionManager {

    public static final int DEFAULT_POLLING_ATTEMPTS_PER_TX_HASH = 40;
    public static final long DEFAULT_POLLING_FREQUENCY = DEFAULT_BLOCK_TIME;
    public static final String REVERT_ERR_STR = "Contract Call has been reverted by the EVM with the reason: '%s.'";

    private final TransactionReceiptProcessor transactionReceiptProcessor;
    private final String fromAddress;

    protected TransactionManager(
            TransactionReceiptProcessor transactionReceiptProcessor, String fromAddress) {
        this.transactionReceiptProcessor = transactionReceiptProcessor;
        this.fromAddress = fromAddress;
    }

    protected TransactionManager(Web3j web3j, String fromAddress) {
        this(
                new PollingTransactionReceiptProcessor(
                        web3j, DEFAULT_POLLING_FREQUENCY, DEFAULT_POLLING_ATTEMPTS_PER_TX_HASH),
                fromAddress);
    }

    protected TransactionManager(
            Web3j web3j, int attempts, long sleepDuration, String fromAddress) {
        this(new PollingTransactionReceiptProcessor(web3j, sleepDuration, attempts), fromAddress);
    }

    protected TransactionReceipt executeTransaction(
            BigInteger gasPrice, BigInteger gasLimit, String to, String data, BigInteger value)
            throws IOException, TransactionException {

        return executeTransaction(gasPrice, gasLimit, to, data, value, false);
    }

    protected TransactionReceipt executeTransaction(
            BigInteger gasPrice,
            BigInteger gasLimit,
            String to,
            String data,
            BigInteger value,
            boolean constructor)
            throws IOException, TransactionException {

        EthSendTransaction ethSendTransaction =
                sendTransaction(gasPrice, gasLimit, to, data, value, constructor);
        return processResponse(ethSendTransaction);
    }

    public EthSendTransaction sendTransaction(
            BigInteger gasPrice, BigInteger gasLimit, String to, String data, BigInteger value)
            throws IOException {
        return sendTransaction(gasPrice, gasLimit, to, data, value, false);
    }

    public abstract EthSendTransaction sendTransaction(
            BigInteger gasPrice,
            BigInteger gasLimit,
            String to,
            String data,
            BigInteger value,
            boolean constructor)
            throws IOException;

    public abstract String sendCall(
            String to, String data, DefaultBlockParameter defaultBlockParameter) throws IOException;

    public abstract EthGetCode getCode(
            String contractAddress, DefaultBlockParameter defaultBlockParameter) throws IOException;

    public String getFromAddress() {
        return fromAddress;
    }

    private TransactionReceipt processResponse(EthSendTransaction transactionResponse)
            throws IOException, TransactionException {
        if (transactionResponse.hasError()) {
            throw new RuntimeException(
                    "Error processing transaction request: "
                            + transactionResponse.getError().getMessage());
        }

        String transactionHash = transactionResponse.getTransactionHash();

        return transactionReceiptProcessor.waitForTransactionReceipt(transactionHash);
    }

    static void assertCallNotReverted(EthCall ethCall) {
        if (ethCall.reverts()) {
            throw new ContractCallException(String.format(REVERT_ERR_STR, ethCall.getRevertReason()));
        }
    }
}<|MERGE_RESOLUTION|>--- conflicted
+++ resolved
@@ -17,11 +17,8 @@
 
 import org.web3j.protocol.Web3j;
 import org.web3j.protocol.core.DefaultBlockParameter;
-<<<<<<< HEAD
 import org.web3j.protocol.core.methods.response.EthCall;
-=======
 import org.web3j.protocol.core.methods.response.EthGetCode;
->>>>>>> 805b818c
 import org.web3j.protocol.core.methods.response.EthSendTransaction;
 import org.web3j.protocol.core.methods.response.TransactionReceipt;
 import org.web3j.protocol.exceptions.TransactionException;
@@ -122,7 +119,7 @@
     }
 
     static void assertCallNotReverted(EthCall ethCall) {
-        if (ethCall.reverts()) {
+        if (ethCall.isReverted()) {
             throw new ContractCallException(String.format(REVERT_ERR_STR, ethCall.getRevertReason()));
         }
     }
