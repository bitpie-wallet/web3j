/*
 * Copyright 2019 Web3 Labs Ltd.
 *
 * Licensed under the Apache License, Version 2.0 (the "License"); you may not use this file except in compliance with
 * the License. You may obtain a copy of the License at
 *
 * http://www.apache.org/licenses/LICENSE-2.0
 *
 * Unless required by applicable law or agreed to in writing, software distributed under the License is distributed on
 * an "AS IS" BASIS, WITHOUT WARRANTIES OR CONDITIONS OF ANY KIND, either express or implied. See the License for the
 * specific language governing permissions and limitations under the License.
 */
package org.web3j.tx;

import java.io.IOException;
import java.lang.reflect.Constructor;
import java.math.BigInteger;
import java.util.ArrayList;
import java.util.HashMap;
import java.util.List;
import java.util.Map;
import java.util.Objects;
import java.util.Optional;
import java.util.stream.Collectors;

import org.web3j.abi.EventEncoder;
import org.web3j.abi.EventValues;
import org.web3j.abi.FunctionEncoder;
import org.web3j.abi.FunctionReturnDecoder;
import org.web3j.abi.TypeReference;
import org.web3j.abi.datatypes.Address;
import org.web3j.abi.datatypes.Event;
import org.web3j.abi.datatypes.Function;
import org.web3j.abi.datatypes.StructType;
import org.web3j.abi.datatypes.Type;
import org.web3j.crypto.Credentials;
import org.web3j.ens.EnsResolver;
import org.web3j.protocol.Web3j;
import org.web3j.protocol.core.DefaultBlockParameter;
import org.web3j.protocol.core.DefaultBlockParameterName;
import org.web3j.protocol.core.RemoteCall;
import org.web3j.protocol.core.RemoteFunctionCall;
import org.web3j.protocol.core.methods.response.EthGetCode;
import org.web3j.protocol.core.methods.response.Log;
import org.web3j.protocol.core.methods.response.TransactionReceipt;
import org.web3j.protocol.exceptions.JsonRpcError;
import org.web3j.protocol.exceptions.TransactionException;
import org.web3j.tx.exceptions.ContractCallException;
import org.web3j.tx.gas.ContractEIP1559GasProvider;
import org.web3j.tx.gas.ContractGasProvider;
import org.web3j.tx.gas.StaticGasProvider;
import org.web3j.utils.Numeric;

import static org.web3j.utils.RevertReasonExtractor.extractRevertReason;

/**
 * Solidity contract type abstraction for interacting with smart contracts via native Java types.
 */
@SuppressWarnings({"WeakerAccess", "deprecation"})
public abstract class Contract extends ManagedTransaction {

    // https://www.reddit.com/r/ethereum/comments/5g8ia6/attention_miners_we_recommend_raising_gas_limit/
    /**
     * @deprecated ...
     * @see org.web3j.tx.gas.DefaultGasProvider
     */
    public static final BigInteger GAS_LIMIT = BigInteger.valueOf(4_300_000);

    public static final String BIN_NOT_PROVIDED = "Bin file was not provided";
    public static final String FUNC_DEPLOY = "deploy";

    protected final String contractBinary;
    protected String contractAddress;
    protected ContractGasProvider gasProvider;
    protected TransactionReceipt transactionReceipt;
    protected Map<String, String> deployedAddresses;
    protected DefaultBlockParameter defaultBlockParameter = DefaultBlockParameterName.LATEST;

    protected Contract(
            String contractBinary,
            String contractAddress,
            Web3j web3j,
            TransactionManager transactionManager,
            ContractGasProvider gasProvider) {

        this(
                new EnsResolver(web3j),
                contractBinary,
                contractAddress,
                web3j,
                transactionManager,
                gasProvider);
    }

    protected Contract(
            EnsResolver ensResolver,
            String contractBinary,
            String contractAddress,
            Web3j web3j,
            TransactionManager transactionManager,
            ContractGasProvider gasProvider) {

        super(ensResolver, web3j, transactionManager);
        this.contractAddress = resolveContractAddress(contractAddress);
        this.contractBinary = contractBinary;
        this.gasProvider = gasProvider;
    }

    protected Contract(
            String contractBinary,
            String contractAddress,
            Web3j web3j,
            Credentials credentials,
            ContractGasProvider gasProvider) {
        this(
                new EnsResolver(web3j),
                contractBinary,
                contractAddress,
                web3j,
                new RawTransactionManager(web3j, credentials),
                gasProvider);
    }

    @Deprecated
    protected Contract(
            String contractBinary,
            String contractAddress,
            Web3j web3j,
            TransactionManager transactionManager,
            BigInteger gasPrice,
            BigInteger gasLimit) {
        this(
                new EnsResolver(web3j),
                contractBinary,
                contractAddress,
                web3j,
                transactionManager,
                new StaticGasProvider(gasPrice, gasLimit));
    }

    @Deprecated
    protected Contract(
            String contractBinary,
            String contractAddress,
            Web3j web3j,
            Credentials credentials,
            BigInteger gasPrice,
            BigInteger gasLimit) {
        this(
                contractBinary,
                contractAddress,
                web3j,
                new RawTransactionManager(web3j, credentials),
                gasPrice,
                gasLimit);
    }

    @Deprecated
    protected Contract(
            String contractAddress,
            Web3j web3j,
            TransactionManager transactionManager,
            BigInteger gasPrice,
            BigInteger gasLimit) {
        this("", contractAddress, web3j, transactionManager, gasPrice, gasLimit);
    }

    @Deprecated
    protected Contract(
            String contractAddress,
            Web3j web3j,
            Credentials credentials,
            BigInteger gasPrice,
            BigInteger gasLimit) {
        this(
                "",
                contractAddress,
                web3j,
                new RawTransactionManager(web3j, credentials),
                gasPrice,
                gasLimit);
    }

    public void setContractAddress(String contractAddress) {
        this.contractAddress = contractAddress;
    }

    public String getContractAddress() {
        return contractAddress;
    }

    public void setTransactionReceipt(TransactionReceipt transactionReceipt) {
        this.transactionReceipt = transactionReceipt;
    }

    public String getContractBinary() {
        return contractBinary;
    }

    public void setGasProvider(ContractGasProvider gasProvider) {
        this.gasProvider = gasProvider;
    }

    /**
     * Allow {@code gasPrice} to be set.
     *
     * @param newPrice gas price to use for subsequent transactions
     * @deprecated use ContractGasProvider
     */
    public void setGasPrice(BigInteger newPrice) {
        this.gasProvider = new StaticGasProvider(newPrice, gasProvider.getGasLimit());
    }

    /**
     * Get the current {@code gasPrice} value this contract uses when executing transactions.
     *
     * @return the gas price set on this contract
     * @deprecated use ContractGasProvider
     */
    public BigInteger getGasPrice() {
        return gasProvider.getGasPrice();
    }

    /**
     * Check that the contract deployed at the address associated with this smart contract wrapper
     * is in fact the contract you believe it is.
     *
     * <p>This method uses the <a
     * href="https://github.com/ethereum/wiki/wiki/JSON-RPC#eth_getcode">eth_getCode</a> method to
     * get the contract byte code and validates it against the byte code stored in this smart
     * contract wrapper.
     *
     * @return true if the contract is valid
     * @throws IOException if unable to connect to web3j node
     */
    public boolean isValid() throws IOException {
        if (contractBinary.equals(BIN_NOT_PROVIDED)) {
            throw new UnsupportedOperationException(
                    "Contract binary not present in contract wrapper, "
                            + "please generate your wrapper using -abiFile=<file>");
        }

        if (contractAddress.equals("")) {
            throw new UnsupportedOperationException(
                    "Contract binary not present, you will need to regenerate your smart "
                            + "contract wrapper with web3j v2.2.0+");
        }

        EthGetCode ethGetCode =
                transactionManager.getCode(contractAddress, DefaultBlockParameterName.LATEST);
        if (ethGetCode.hasError()) {
            return false;
        }

        String code = Numeric.cleanHexPrefix(ethGetCode.getCode());
        int metadataIndex = code.indexOf("a165627a7a72305820");
        if (metadataIndex != -1) {
            code = code.substring(0, metadataIndex);
        }
        // There may be multiple contracts in the Solidity bytecode, hence we only check for a
        // match with a subset
        return !code.isEmpty() && contractBinary.contains(code);
    }

    /**
     * If this Contract instance was created at deployment, the TransactionReceipt associated with
     * the initial creation will be provided, e.g. via a <em>deploy</em> method. This will not
     * persist for Contracts instances constructed via a <em>load</em> method.
     *
     * @return the TransactionReceipt generated at contract deployment
     */
    public Optional<TransactionReceipt> getTransactionReceipt() {
        return Optional.ofNullable(transactionReceipt);
    }

    /**
     * Sets the default block parameter. This use useful if one wants to query historical state of a
     * contract.
     *
     * @param defaultBlockParameter the default block parameter
     */
    public void setDefaultBlockParameter(DefaultBlockParameter defaultBlockParameter) {
        this.defaultBlockParameter = defaultBlockParameter;
    }

    /**
     * Execute constant function call - i.e. a call that does not change state of the contract
     *
     * @param function to call
     * @return {@link List} of values returned by function call
     */
    private List<Type> executeCall(Function function) throws IOException {
        String encodedFunction = FunctionEncoder.encode(function);

        String value = call(contractAddress, encodedFunction, defaultBlockParameter);

        return FunctionReturnDecoder.decode(value, function.getOutputParameters());
    }

    @SuppressWarnings("unchecked")
    protected <T extends Type> T executeCallSingleValueReturn(Function function)
            throws IOException {
        List<Type> values = executeCall(function);
        if (!values.isEmpty()) {
            return (T) values.get(0);
        } else {
            return null;
        }
    }

    @SuppressWarnings("unchecked")
    protected <T extends Type, R> R executeCallSingleValueReturn(
            Function function, Class<R> returnType) throws IOException {
        T result = executeCallSingleValueReturn(function);
        if (result == null) {
            throw new ContractCallException("Empty value (0x) returned from contract");
        }

        Object value = result.getValue();
        if (returnType.isAssignableFrom(result.getClass())) {
            return (R) result;
        } else if (returnType.isAssignableFrom(value.getClass())) {
            return (R) value;
        } else if (result.getClass().equals(Address.class) && returnType.equals(String.class)) {
            return (R) result.toString(); // cast isn't necessary
        } else {
            throw new ContractCallException(
                    "Unable to convert response: "
                            + value
                            + " to expected type: "
                            + returnType.getSimpleName());
        }
    }

    protected List<Type> executeCallMultipleValueReturn(Function function) throws IOException {
        return executeCall(function);
    }

    protected TransactionReceipt executeTransaction(Function function)
            throws IOException, TransactionException {
        return executeTransaction(function, BigInteger.ZERO);
    }

    private TransactionReceipt executeTransaction(Function function, BigInteger weiValue)
            throws IOException, TransactionException {
        return executeTransaction(FunctionEncoder.encode(function), weiValue, function.getName());
    }

    TransactionReceipt executeTransaction(String data, BigInteger weiValue, String funcName)
            throws TransactionException, IOException {

        return executeTransaction(data, weiValue, funcName, false);
    }

    /**
     * Given the duration required to execute a transaction.
     *
     * @param data to send in transaction
     * @param weiValue in Wei to send in transaction
     * @return {@link Optional} containing our transaction receipt
     * @throws IOException if the call to the node fails
     * @throws TransactionException if the transaction was not mined while waiting
     */
    TransactionReceipt executeTransaction(
            String data, BigInteger weiValue, String funcName, boolean constructor)
            throws TransactionException, IOException {

<<<<<<< HEAD
        TransactionReceipt receipt;
                try {
                    receipt =
                            send(
                                    contractAddress,
                                    data,
                                    weiValue,
                                    gasProvider.getGasPrice(funcName),
                                    gasProvider.getGasLimit(funcName),
                                    constructor);
                } catch (JsonRpcError error){
                    throw new TransactionException(error.getData().toString());
                }

                if (receipt != null && !receipt.isStatusOK()) {
                    throw new TransactionException(
                            String.format(
                                    "Transaction %s has failed with status: %s. "
                                            + "Gas used: %s. "
                                            + "Revert reason: '%s'.",
                                    receipt.getTransactionHash(),
                                    receipt.getStatus(),
                                    receipt.getGasUsedRaw() != null
                                            ? receipt.getGasUsed().toString()
                                            : "unknown",
                                    extractRevertReason(receipt, data, web3j, true, weiValue)),
                            receipt);
                }
=======
        TransactionReceipt receipt = null;
        if (gasProvider instanceof ContractEIP1559GasProvider) {
            ContractEIP1559GasProvider eip1559GasProvider =
                    (ContractEIP1559GasProvider) gasProvider;
            if (eip1559GasProvider.isEIP1559Enabled()) {
                receipt =
                        sendEIP1559(
                                eip1559GasProvider.getChainId(),
                                contractAddress,
                                data,
                                weiValue,
                                eip1559GasProvider.getGasLimit(funcName),
                                eip1559GasProvider.getMaxPriorityFeePerGas(funcName),
                                eip1559GasProvider.getMaxFeePerGas(funcName),
                                constructor);
            }
        }
        if (receipt == null) {
            receipt =
                    send(
                            contractAddress,
                            data,
                            weiValue,
                            gasProvider.getGasPrice(funcName),
                            gasProvider.getGasLimit(funcName),
                            constructor);
        }

        if (!receipt.isStatusOK()) {
            throw new TransactionException(
                    String.format(
                            "Transaction %s has failed with status: %s. "
                                    + "Gas used: %s. "
                                    + "Revert reason: '%s'.",
                            receipt.getTransactionHash(),
                            receipt.getStatus(),
                            receipt.getGasUsedRaw() != null
                                    ? receipt.getGasUsed().toString()
                                    : "unknown",
                            extractRevertReason(receipt, data, web3j, true)),
                    receipt);
        }
>>>>>>> 97d231dc
        return receipt;
    }

    protected <T extends Type> RemoteFunctionCall<T> executeRemoteCallSingleValueReturn(
            Function function) {
        return new RemoteFunctionCall<>(function, () -> executeCallSingleValueReturn(function));
    }

    protected <T> RemoteFunctionCall<T> executeRemoteCallSingleValueReturn(
            Function function, Class<T> returnType) {
        return new RemoteFunctionCall<>(
                function, () -> executeCallSingleValueReturn(function, returnType));
    }

    protected RemoteFunctionCall<List<Type>> executeRemoteCallMultipleValueReturn(
            Function function) {
        return new RemoteFunctionCall<>(function, () -> executeCallMultipleValueReturn(function));
    }

    protected RemoteFunctionCall<TransactionReceipt> executeRemoteCallTransaction(
            Function function) {
        return new RemoteFunctionCall<>(function, () -> executeTransaction(function));
    }

    protected RemoteFunctionCall<TransactionReceipt> executeRemoteCallTransaction(
            Function function, BigInteger weiValue) {
        return new RemoteFunctionCall<>(function, () -> executeTransaction(function, weiValue));
    }

    private static <T extends Contract> T create(
            T contract, String binary, String encodedConstructor, BigInteger value)
            throws IOException, TransactionException {
        TransactionReceipt transactionReceipt =
                contract.executeTransaction(binary + encodedConstructor, value, FUNC_DEPLOY, true);

        String contractAddress = transactionReceipt.getContractAddress();
        if (contractAddress == null) {
            throw new RuntimeException("Empty contract address returned");
        }
        contract.setContractAddress(contractAddress);
        contract.setTransactionReceipt(transactionReceipt);

        return contract;
    }

    protected static <T extends Contract> T deploy(
            Class<T> type,
            Web3j web3j,
            Credentials credentials,
            ContractGasProvider contractGasProvider,
            String binary,
            String encodedConstructor,
            BigInteger value)
            throws RuntimeException, TransactionException {

        try {
            Constructor<T> constructor =
                    type.getDeclaredConstructor(
                            String.class,
                            Web3j.class,
                            Credentials.class,
                            ContractGasProvider.class);
            constructor.setAccessible(true);

            // we want to use null here to ensure that "to" parameter on message is not populated
            T contract = constructor.newInstance(null, web3j, credentials, contractGasProvider);

            return create(contract, binary, encodedConstructor, value);
        } catch (TransactionException e) {
            throw e;
        } catch (Exception e) {
            throw new RuntimeException(e);
        }
    }

    protected static <T extends Contract> T deploy(
            Class<T> type,
            Web3j web3j,
            TransactionManager transactionManager,
            ContractGasProvider contractGasProvider,
            String binary,
            String encodedConstructor,
            BigInteger value)
            throws RuntimeException, TransactionException {

        try {
            Constructor<T> constructor =
                    type.getDeclaredConstructor(
                            String.class,
                            Web3j.class,
                            TransactionManager.class,
                            ContractGasProvider.class);
            constructor.setAccessible(true);

            // we want to use null here to ensure that "to" parameter on message is not populated
            T contract =
                    constructor.newInstance(null, web3j, transactionManager, contractGasProvider);
            return create(contract, binary, encodedConstructor, value);
        } catch (TransactionException e) {
            throw e;
        } catch (Exception e) {
            throw new RuntimeException(e);
        }
    }

    @Deprecated
    protected static <T extends Contract> T deploy(
            Class<T> type,
            Web3j web3j,
            Credentials credentials,
            BigInteger gasPrice,
            BigInteger gasLimit,
            String binary,
            String encodedConstructor,
            BigInteger value)
            throws RuntimeException, TransactionException {

        return deploy(
                type,
                web3j,
                credentials,
                new StaticGasProvider(gasPrice, gasLimit),
                binary,
                encodedConstructor,
                value);
    }

    @Deprecated
    protected static <T extends Contract> T deploy(
            Class<T> type,
            Web3j web3j,
            TransactionManager transactionManager,
            BigInteger gasPrice,
            BigInteger gasLimit,
            String binary,
            String encodedConstructor,
            BigInteger value)
            throws RuntimeException, TransactionException {

        return deploy(
                type,
                web3j,
                transactionManager,
                new StaticGasProvider(gasPrice, gasLimit),
                binary,
                encodedConstructor,
                value);
    }

    public static <T extends Contract> RemoteCall<T> deployRemoteCall(
            Class<T> type,
            Web3j web3j,
            Credentials credentials,
            BigInteger gasPrice,
            BigInteger gasLimit,
            String binary,
            String encodedConstructor,
            BigInteger value) {
        return new RemoteCall<>(
                () ->
                        deploy(
                                type,
                                web3j,
                                credentials,
                                gasPrice,
                                gasLimit,
                                binary,
                                encodedConstructor,
                                value));
    }

    public static <T extends Contract> RemoteCall<T> deployRemoteCall(
            Class<T> type,
            Web3j web3j,
            Credentials credentials,
            BigInteger gasPrice,
            BigInteger gasLimit,
            String binary,
            String encodedConstructor) {
        return deployRemoteCall(
                type,
                web3j,
                credentials,
                gasPrice,
                gasLimit,
                binary,
                encodedConstructor,
                BigInteger.ZERO);
    }

    public static <T extends Contract> RemoteCall<T> deployRemoteCall(
            Class<T> type,
            Web3j web3j,
            Credentials credentials,
            ContractGasProvider contractGasProvider,
            String binary,
            String encodedConstructor,
            BigInteger value) {
        return new RemoteCall<>(
                () ->
                        deploy(
                                type,
                                web3j,
                                credentials,
                                contractGasProvider,
                                binary,
                                encodedConstructor,
                                value));
    }

    public static <T extends Contract> RemoteCall<T> deployRemoteCall(
            Class<T> type,
            Web3j web3j,
            Credentials credentials,
            ContractGasProvider contractGasProvider,
            String binary,
            String encodedConstructor) {
        return new RemoteCall<>(
                () ->
                        deploy(
                                type,
                                web3j,
                                credentials,
                                contractGasProvider,
                                binary,
                                encodedConstructor,
                                BigInteger.ZERO));
    }

    public static <T extends Contract> RemoteCall<T> deployRemoteCall(
            Class<T> type,
            Web3j web3j,
            TransactionManager transactionManager,
            BigInteger gasPrice,
            BigInteger gasLimit,
            String binary,
            String encodedConstructor,
            BigInteger value) {
        return new RemoteCall<>(
                () ->
                        deploy(
                                type,
                                web3j,
                                transactionManager,
                                gasPrice,
                                gasLimit,
                                binary,
                                encodedConstructor,
                                value));
    }

    public static <T extends Contract> RemoteCall<T> deployRemoteCall(
            Class<T> type,
            Web3j web3j,
            TransactionManager transactionManager,
            BigInteger gasPrice,
            BigInteger gasLimit,
            String binary,
            String encodedConstructor) {
        return deployRemoteCall(
                type,
                web3j,
                transactionManager,
                gasPrice,
                gasLimit,
                binary,
                encodedConstructor,
                BigInteger.ZERO);
    }

    public static <T extends Contract> RemoteCall<T> deployRemoteCall(
            Class<T> type,
            Web3j web3j,
            TransactionManager transactionManager,
            ContractGasProvider contractGasProvider,
            String binary,
            String encodedConstructor,
            BigInteger value) {
        return new RemoteCall<>(
                () ->
                        deploy(
                                type,
                                web3j,
                                transactionManager,
                                contractGasProvider,
                                binary,
                                encodedConstructor,
                                value));
    }

    public static <T extends Contract> RemoteCall<T> deployRemoteCall(
            Class<T> type,
            Web3j web3j,
            TransactionManager transactionManager,
            ContractGasProvider contractGasProvider,
            String binary,
            String encodedConstructor) {
        return new RemoteCall<>(
                () ->
                        deploy(
                                type,
                                web3j,
                                transactionManager,
                                contractGasProvider,
                                binary,
                                encodedConstructor,
                                BigInteger.ZERO));
    }

    public static EventValues staticExtractEventParameters(Event event, Log log) {
        final List<String> topics = log.getTopics();
        String encodedEventSignature = EventEncoder.encode(event);
        if (topics == null || topics.size() == 0 || !topics.get(0).equals(encodedEventSignature)) {
            return null;
        }

        List<Type> indexedValues = new ArrayList<>();
        List<Type> nonIndexedValues =
                FunctionReturnDecoder.decode(log.getData(), event.getNonIndexedParameters());

        List<TypeReference<Type>> indexedParameters = event.getIndexedParameters();
        for (int i = 0; i < indexedParameters.size(); i++) {
            Type value =
                    FunctionReturnDecoder.decodeIndexedValue(
                            topics.get(i + 1), indexedParameters.get(i));
            indexedValues.add(value);
        }
        return new EventValues(indexedValues, nonIndexedValues);
    }

    protected String resolveContractAddress(String contractAddress) {
        return ensResolver.resolve(contractAddress);
    }

    protected EventValues extractEventParameters(Event event, Log log) {
        return staticExtractEventParameters(event, log);
    }

    protected List<EventValues> extractEventParameters(
            Event event, TransactionReceipt transactionReceipt) {
        return transactionReceipt.getLogs().stream()
                .map(log -> extractEventParameters(event, log))
                .filter(Objects::nonNull)
                .collect(Collectors.toList());
    }

    protected EventValuesWithLog extractEventParametersWithLog(Event event, Log log) {
        return staticExtractEventParametersWithLog(event, log);
    }

    protected static EventValuesWithLog staticExtractEventParametersWithLog(Event event, Log log) {
        final EventValues eventValues = staticExtractEventParameters(event, log);
        return (eventValues == null) ? null : new EventValuesWithLog(eventValues, log);
    }

    protected List<EventValuesWithLog> extractEventParametersWithLog(
            Event event, TransactionReceipt transactionReceipt) {
        return transactionReceipt.getLogs().stream()
                .map(log -> extractEventParametersWithLog(event, log))
                .filter(Objects::nonNull)
                .collect(Collectors.toList());
    }

    /**
     * Subclasses should implement this method to return pre-existing addresses for deployed
     * contracts.
     *
     * @param networkId the network id, for example "1" for the main-net, "3" for ropsten, etc.
     * @return the deployed address of the contract, if known, and null otherwise.
     */
    protected String getStaticDeployedAddress(String networkId) {
        return null;
    }

    public final void setDeployedAddress(String networkId, String address) {
        if (deployedAddresses == null) {
            deployedAddresses = new HashMap<>();
        }
        deployedAddresses.put(networkId, address);
    }

    public final String getDeployedAddress(String networkId) {
        String addr = null;
        if (deployedAddresses != null) {
            addr = deployedAddresses.get(networkId);
        }
        return addr == null ? getStaticDeployedAddress(networkId) : addr;
    }

    /** Adds a log field to {@link EventValues}. */
    public static class EventValuesWithLog {
        private final EventValues eventValues;
        private final Log log;

        private EventValuesWithLog(EventValues eventValues, Log log) {
            this.eventValues = eventValues;
            this.log = log;
        }

        public List<Type> getIndexedValues() {
            return eventValues.getIndexedValues();
        }

        public List<Type> getNonIndexedValues() {
            return eventValues.getNonIndexedValues();
        }

        public Log getLog() {
            return log;
        }
    }

    @SuppressWarnings("unchecked")
    protected static <S extends Type, T> List<T> convertToNative(List<S> arr) {
        List<T> out = new ArrayList<>();
        for (final S s : arr) {
            if (StructType.class.isAssignableFrom(s.getClass())) {
                out.add((T) s);
            } else {
                out.add((T) s.getValue());
            }
        }
        return out;
    }
}<|MERGE_RESOLUTION|>--- conflicted
+++ resolved
@@ -365,65 +365,40 @@
             String data, BigInteger weiValue, String funcName, boolean constructor)
             throws TransactionException, IOException {
 
-<<<<<<< HEAD
-        TransactionReceipt receipt;
-                try {
+        TransactionReceipt receipt = null;
+        try {
+            if (gasProvider instanceof ContractEIP1559GasProvider) {
+                ContractEIP1559GasProvider eip1559GasProvider =
+                        (ContractEIP1559GasProvider) gasProvider;
+                if (eip1559GasProvider.isEIP1559Enabled()) {
                     receipt =
-                            send(
+                            sendEIP1559(
+                                    eip1559GasProvider.getChainId(),
                                     contractAddress,
                                     data,
                                     weiValue,
-                                    gasProvider.getGasPrice(funcName),
-                                    gasProvider.getGasLimit(funcName),
+                                    eip1559GasProvider.getGasLimit(funcName),
+                                    eip1559GasProvider.getMaxPriorityFeePerGas(funcName),
+                                    eip1559GasProvider.getMaxFeePerGas(funcName),
                                     constructor);
-                } catch (JsonRpcError error){
-                    throw new TransactionException(error.getData().toString());
                 }
-
-                if (receipt != null && !receipt.isStatusOK()) {
-                    throw new TransactionException(
-                            String.format(
-                                    "Transaction %s has failed with status: %s. "
-                                            + "Gas used: %s. "
-                                            + "Revert reason: '%s'.",
-                                    receipt.getTransactionHash(),
-                                    receipt.getStatus(),
-                                    receipt.getGasUsedRaw() != null
-                                            ? receipt.getGasUsed().toString()
-                                            : "unknown",
-                                    extractRevertReason(receipt, data, web3j, true, weiValue)),
-                            receipt);
-                }
-=======
-        TransactionReceipt receipt = null;
-        if (gasProvider instanceof ContractEIP1559GasProvider) {
-            ContractEIP1559GasProvider eip1559GasProvider =
-                    (ContractEIP1559GasProvider) gasProvider;
-            if (eip1559GasProvider.isEIP1559Enabled()) {
+            }
+
+            if (receipt == null) {
                 receipt =
-                        sendEIP1559(
-                                eip1559GasProvider.getChainId(),
+                        send(
                                 contractAddress,
                                 data,
                                 weiValue,
-                                eip1559GasProvider.getGasLimit(funcName),
-                                eip1559GasProvider.getMaxPriorityFeePerGas(funcName),
-                                eip1559GasProvider.getMaxFeePerGas(funcName),
+                                gasProvider.getGasPrice(funcName),
+                                gasProvider.getGasLimit(funcName),
                                 constructor);
             }
-        }
-        if (receipt == null) {
-            receipt =
-                    send(
-                            contractAddress,
-                            data,
-                            weiValue,
-                            gasProvider.getGasPrice(funcName),
-                            gasProvider.getGasLimit(funcName),
-                            constructor);
-        }
-
-        if (!receipt.isStatusOK()) {
+        } catch (JsonRpcError error) {
+            throw new TransactionException(error.getData().toString());
+        }
+
+        if (receipt != null && !receipt.isStatusOK()) {
             throw new TransactionException(
                     String.format(
                             "Transaction %s has failed with status: %s. "
@@ -434,10 +409,9 @@
                             receipt.getGasUsedRaw() != null
                                     ? receipt.getGasUsed().toString()
                                     : "unknown",
-                            extractRevertReason(receipt, data, web3j, true)),
+                            extractRevertReason(receipt, data, web3j, true, weiValue)),
                     receipt);
         }
->>>>>>> 97d231dc
         return receipt;
     }
 
