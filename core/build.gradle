import java.text.SimpleDateFormat

description 'web3j is a lightweight Java library for integration with Ethereum clients'

dependencies {
    compile project(':abi'),
            project(':crypto'),
            project(':tuples'),
            "com.github.jnr:jnr-unixsocket:$jnr_unixsocketVersion",
            "com.squareup.okhttp3:okhttp:$okhttpVersion",
            "com.squareup.okhttp3:logging-interceptor:$okhttpVersion",
<<<<<<< HEAD
            "io.reactivex.rxjava2:rxjava:$rxjavaVersion"
=======
            "io.reactivex:rxjava:$rxjavaVersion",
            "org.java-websocket:Java-WebSocket:$javaWebSocketVersion"
>>>>>>> 254afb81
    testCompile project(path: ':crypto', configuration: 'testArtifacts'),
            "nl.jqno.equalsverifier:equalsverifier:$equalsverifierVersion",
            "ch.qos.logback:logback-classic:$logbackVersion"
}

task createProperties(dependsOn: processResources) doLast {
    // if resources dir is empty we need to create this ourselves
    new File("$buildDir/resources/main/").mkdirs()

    new File("$buildDir/resources/main/web3j-version.properties").withWriter { w ->
        Properties p = new Properties()
        p['version'] = project.version.toString()
        p['timestamp'] = getTimestamp()
        p.store w, null
    }
}

def getTimestamp() {
    Date today = new Date()
    SimpleDateFormat df = new SimpleDateFormat("yyyy-MM-dd HH:mm:ss.S z")
    df.setTimeZone(TimeZone.getTimeZone("UTC"))
    return df.format(today)
}

classes {
    dependsOn createProperties
}

configurations {
    testArtifacts.extendsFrom testRuntime
}

artifacts {
    testArtifacts testJar
}<|MERGE_RESOLUTION|>--- conflicted
+++ resolved
@@ -9,12 +9,8 @@
             "com.github.jnr:jnr-unixsocket:$jnr_unixsocketVersion",
             "com.squareup.okhttp3:okhttp:$okhttpVersion",
             "com.squareup.okhttp3:logging-interceptor:$okhttpVersion",
-<<<<<<< HEAD
-            "io.reactivex.rxjava2:rxjava:$rxjavaVersion"
-=======
-            "io.reactivex:rxjava:$rxjavaVersion",
+            "io.reactivex.rxjava2:rxjava:$rxjavaVersion",
             "org.java-websocket:Java-WebSocket:$javaWebSocketVersion"
->>>>>>> 254afb81
     testCompile project(path: ':crypto', configuration: 'testArtifacts'),
             "nl.jqno.equalsverifier:equalsverifier:$equalsverifierVersion",
             "ch.qos.logback:logback-classic:$logbackVersion"
