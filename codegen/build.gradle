--- conflicted
+++ resolved
@@ -13,10 +13,6 @@
     implementation("org.junit.vintage:junit-vintage-engine:$junitVersion")
 }
 
-<<<<<<< HEAD
-apply plugin: 'application'
-application { mainClassName = 'org.web3j.codegen.SolidityFunctionWrapperGenerator' }
-=======
 file("src/test/resources/solidity").listFiles().each { File file ->
     def contractFile = file.listFiles().find({
         it.getName().endsWith(".sol")
@@ -41,4 +37,3 @@
         test.dependsOn generateTask
     }
 }
->>>>>>> 357b0213
