--- conflicted
+++ resolved
@@ -28,7 +28,6 @@
             String walletFileName = WalletUtils.generateNewWalletFile(password, destination);
             console.printf("Wallet file " + walletFileName +
                     " successfully created in: " + destinationDir + "\n");
-<<<<<<< HEAD
         } catch (CipherException e) {
             exitError(e);
         } catch (IOException e) {
@@ -39,11 +38,6 @@
             exitError(e);
         } catch (NoSuchProviderException e) {
             exitError(e);
-=======
-        } catch (CipherException|IOException|InvalidAlgorithmParameterException|
-                NoSuchAlgorithmException|NoSuchProviderException e) {
-            Console.exitError(e);
->>>>>>> 8b496dfb
         }
     }
 }