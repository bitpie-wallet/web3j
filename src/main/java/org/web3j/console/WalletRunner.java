package org.web3j.console;

import org.web3j.utils.Console;

import static org.web3j.utils.Collection.tail;

/**
 * Class for managing our wallet command line utilities.
 */
public class WalletRunner {
    private static final String USAGE = "wallet create|update|send|fromkey";

    public static void run(String[] args) {
        main(args);
    }

    public static void main(String[] args) {
        if (args.length < 1) {
            Console.exitError(USAGE);
        } else {
<<<<<<< HEAD
            String arg = args[0];
            if (arg.equals("create")) {
                WalletCreator.main(new String[]{});

            } else if (arg.equals("update")) {
                WalletUpdater.main(tail(args));

            } else if (arg.equals("send")) {
                WalletSendFunds.main(tail(args));

            } else {
                Console.exitError(USAGE);
=======
            switch (args[0]) {
                case "create":
                    WalletCreator.main(new String[] {});
                    break;
                case "update":
                    WalletUpdater.main(tail(args));
                    break;
                case "send":
                    WalletSendFunds.main(tail(args));
                    break;
                case "fromkey":
                    KeyImporter.main(tail(args));
                    break;
                default:
                    Console.exitError(USAGE);
>>>>>>> a6f35064
            }
        }
    }
}<|MERGE_RESOLUTION|>--- conflicted
+++ resolved
@@ -18,7 +18,6 @@
         if (args.length < 1) {
             Console.exitError(USAGE);
         } else {
-<<<<<<< HEAD
             String arg = args[0];
             if (arg.equals("create")) {
                 WalletCreator.main(new String[]{});
@@ -29,25 +28,11 @@
             } else if (arg.equals("send")) {
                 WalletSendFunds.main(tail(args));
 
+            } else if (arg.equals("fromkey")) {
+                KeyImporter.main(tail(args));
+
             } else {
                 Console.exitError(USAGE);
-=======
-            switch (args[0]) {
-                case "create":
-                    WalletCreator.main(new String[] {});
-                    break;
-                case "update":
-                    WalletUpdater.main(tail(args));
-                    break;
-                case "send":
-                    WalletSendFunds.main(tail(args));
-                    break;
-                case "fromkey":
-                    KeyImporter.main(tail(args));
-                    break;
-                default:
-                    Console.exitError(USAGE);
->>>>>>> a6f35064
             }
         }
     }
