package org.web3j.protocol.rx;

import java.io.IOException;
import java.math.BigInteger;
import java.util.List;
import java.util.concurrent.ScheduledExecutorService;
import java.util.stream.Collectors;

import rx.Observable;
import rx.Scheduler;
import rx.Subscriber;
<<<<<<< HEAD
import rx.functions.Action0;
import rx.functions.Func1;
=======
import rx.schedulers.Schedulers;
>>>>>>> f81c8016
import rx.subscriptions.Subscriptions;

import org.web3j.protocol.Web3j;
import org.web3j.protocol.core.DefaultBlockParameter;
import org.web3j.protocol.core.DefaultBlockParameterName;
import org.web3j.protocol.core.DefaultBlockParameterNumber;
import org.web3j.protocol.core.filters.BlockFilter;
import org.web3j.protocol.core.filters.Callback;
import org.web3j.protocol.core.filters.LogFilter;
import org.web3j.protocol.core.filters.PendingTransactionFilter;
import org.web3j.protocol.core.methods.response.EthBlock;
import org.web3j.protocol.core.methods.response.EthTransaction;
import org.web3j.protocol.core.methods.response.Log;
import org.web3j.protocol.core.methods.response.Transaction;
import org.web3j.utils.Observables;

/**
 * web3j reactive API implementation.
 */
public class JsonRpc2_0Rx {

    private final Web3j web3j;
    private final ScheduledExecutorService scheduledExecutorService;
    private final Scheduler scheduler;

    public JsonRpc2_0Rx(Web3j web3j, ScheduledExecutorService scheduledExecutorService) {
        this.web3j = web3j;
        this.scheduledExecutorService = scheduledExecutorService;
        this.scheduler = Schedulers.from(scheduledExecutorService);
    }

<<<<<<< HEAD
    public Observable<String> ethBlockHashObservable(final long pollingInterval) {
        return Observable.create(new Observable.OnSubscribe<String>() {
            @Override
            public void call(final Subscriber<? super String> subscriber) {
                BlockFilter blockFilter = new BlockFilter(
                        web3j, new Callback<String>() {
                    @Override
                    public void onEvent(final String value) {
                        subscriber.onNext(value);
                    }
                });
                JsonRpc2_0Rx.this.run(blockFilter, subscriber, pollingInterval);
            }
        });
    }

    public Observable<String> ethPendingTransactionHashObservable(final long pollingInterval) {
        return Observable.create(new Observable.OnSubscribe<String>() {
            @Override
            public void call(final Subscriber<? super String> subscriber) {
                PendingTransactionFilter pendingTransactionFilter = new PendingTransactionFilter(
                        web3j, new Callback<String>() {
                    @Override
                    public void onEvent(final String value) {
                        subscriber.onNext(value);
                    }
                });

                JsonRpc2_0Rx.this.run(pendingTransactionFilter, subscriber, pollingInterval);
            }
=======
    public Observable<String> ethBlockHashObservable(long pollingInterval) {
        return Observable.create(subscriber -> {
            BlockFilter blockFilter = new BlockFilter(
                    web3j, subscriber::onNext);
            run(blockFilter, subscriber, pollingInterval);
        });
    }

    public Observable<String> ethPendingTransactionHashObservable(long pollingInterval) {
        return Observable.create(subscriber -> {
            PendingTransactionFilter pendingTransactionFilter = new PendingTransactionFilter(
                    web3j, subscriber::onNext);

            run(pendingTransactionFilter, subscriber, pollingInterval);
>>>>>>> f81c8016
        });
    }

    public Observable<Log> ethLogObservable(
            final org.web3j.protocol.core.methods.request.EthFilter ethFilter,
            final long pollingInterval) {
        return Observable.create(new Observable.OnSubscribe<Log>() {
            @Override
            public void call(final Subscriber<? super Log> subscriber) {
                LogFilter logFilter = new LogFilter(
                        web3j, new Callback<Log>() {
                    @Override
                    public void onEvent(final Log t) {
                        subscriber.onNext(t);
                    }
                }, ethFilter);

                JsonRpc2_0Rx.this.run(logFilter, subscriber, pollingInterval);
            }
        });
    }

    private <T> void run(
<<<<<<< HEAD
            final org.web3j.protocol.core.filters.Filter<T> filter, Subscriber<? super T> subscriber,
            final long pollingInterval) {

        executorService.submit(new Runnable() {
            @Override
            public void run() {
                filter.run(pollingInterval);
            }
        });
        subscriber.add(Subscriptions.create(new Action0() {
            @Override
            public void call() {
                filter.cancel();
            }
        }));
    }

    public Observable<Transaction>  transactionObservable(final long pollingInterval) {
        return blockObservable(true, pollingInterval)
                .flatMapIterable(new Func1<EthBlock, Iterable<? extends Transaction>>() {
                    @Override
                    public Iterable<? extends Transaction> call(final EthBlock ethBlock) {
                        return (List) ethBlock.getBlock().getTransactions();
                    }
                });
=======
            org.web3j.protocol.core.filters.Filter<T> filter, Subscriber<? super T> subscriber,
            long pollingInterval) {

        filter.run(scheduledExecutorService, pollingInterval);
        subscriber.add(Subscriptions.create(filter::cancel));
    }

    public Observable<Transaction> transactionObservable(long pollingInterval) {
        return blockObservable(true, pollingInterval)
                .flatMapIterable(JsonRpc2_0Rx::toTransactions);
>>>>>>> f81c8016
    }

    public Observable<Transaction> pendingTransactionObservable(final long pollingInterval) {
        return ethPendingTransactionHashObservable(pollingInterval)
                .flatMap(new Func1<String, Observable<EthTransaction>>() {
                    @Override
                    public Observable<EthTransaction> call(final String transactionHash) {
                        return web3j.ethGetTransactionByHash(transactionHash).observable();
                    }
                })
                .map(new Func1<EthTransaction, Transaction>() {
                    @Override
                    public Transaction call(final EthTransaction ethTransaction) {
                        return ethTransaction.getTransaction();
                    }
                });
    }

    public Observable<EthBlock> blockObservable(
            final boolean fullTransactionObjects, final long pollingInterval) {
        return this.ethBlockHashObservable(pollingInterval)
                .flatMap(new Func1<String, Observable<? extends EthBlock>>() {
                    @Override
                    public Observable<? extends EthBlock> call(final String blockHash) {
                        return web3j.ethGetBlockByHash(blockHash,
                                fullTransactionObjects).observable();
                    }
                });
    }

    public Observable<EthBlock> replayBlocksObservable(
            DefaultBlockParameter startBlock, DefaultBlockParameter endBlock,
            boolean fullTransactionObjects) {
        // We use a scheduler to ensure this Observable runs asynchronously for users to be
        // consistent with the other Observables
        return replayBlocksObservableSync(startBlock, endBlock, fullTransactionObjects)
                .subscribeOn(scheduler);
    }

    private Observable<EthBlock> replayBlocksObservableSync(
            DefaultBlockParameter startBlock, DefaultBlockParameter endBlock,
            boolean fullTransactionObjects) {

        BigInteger startBlockNumber = null;
        BigInteger endBlockNumber = null;
        try {
            startBlockNumber = getBlockNumber(startBlock);
            endBlockNumber = getBlockNumber(endBlock);
        } catch (IOException e) {
            Observable.error(e);
        }

        return Observables.range(startBlockNumber, endBlockNumber)
                .flatMap(i -> web3j.ethGetBlockByNumber(
                        new DefaultBlockParameterNumber(i), fullTransactionObjects).observable());
    }

    public Observable<Transaction> replayTransactionsObservable(
            DefaultBlockParameter startBlock, DefaultBlockParameter endBlock) {
        return replayBlocksObservable(startBlock, endBlock, true)
                .flatMapIterable(JsonRpc2_0Rx::toTransactions);
    }

    public Observable<EthBlock> catchUpToLatestBlockObservable(
            DefaultBlockParameter startBlock, boolean fullTransactionObjects,
            Observable<EthBlock> onCompleteObservable) {
        // We use a scheduler to ensure this Observable runs asynchronously for users to be
        // consistent with the other Observables
        return catchUpToLatestBlockObservableSync(
                startBlock, fullTransactionObjects, onCompleteObservable)
                .subscribeOn(scheduler);
    }

    public Observable<EthBlock> catchUpToLatestBlockObservable(
            DefaultBlockParameter startBlock, boolean fullTransactionObjects) {
        return catchUpToLatestBlockObservable(
                startBlock, fullTransactionObjects, Observable.empty());
    }

    private Observable<EthBlock> catchUpToLatestBlockObservableSync(
            DefaultBlockParameter startBlock, boolean fullTransactionObjects,
            Observable<EthBlock> onCompleteObservable) {

        BigInteger startBlockNumber;
        BigInteger latestBlockNumber;
        try {
            startBlockNumber = getBlockNumber(startBlock);
            latestBlockNumber = getLatestBlockNumber();
        } catch (IOException e) {
            return Observable.error(e);
        }

        if (startBlockNumber.compareTo(latestBlockNumber) > -1) {
            return onCompleteObservable;
        } else {
            return Observable.concat(
                    replayBlocksObservableSync(
                            new DefaultBlockParameterNumber(startBlockNumber),
                            new DefaultBlockParameterNumber(latestBlockNumber),
                            fullTransactionObjects),
                    Observable.defer(() -> catchUpToLatestBlockObservableSync(
                            new DefaultBlockParameterNumber(latestBlockNumber.add(BigInteger.ONE)),
                            fullTransactionObjects,
                            onCompleteObservable)));
        }
    }

    public Observable<Transaction> catchUpToLatestTransactionObservable(
            DefaultBlockParameter startBlock) {
        return catchUpToLatestBlockObservable(
                startBlock, true, Observable.empty())
                .flatMapIterable(JsonRpc2_0Rx::toTransactions);
    }

    public Observable<EthBlock> catchUpToLatestAndSubscribeToNewBlocksObservable(
            DefaultBlockParameter startBlock, boolean fullTransactionObjects,
            long pollingInterval) {

        return catchUpToLatestBlockObservable(
                startBlock, fullTransactionObjects,
                blockObservable(fullTransactionObjects, pollingInterval));
    }

    public Observable<Transaction> catchUpToLatestAndSubscribeToNewTransactionsObservable(
            DefaultBlockParameter startBlock, long pollingInterval) {
        return catchUpToLatestAndSubscribeToNewBlocksObservable(
                startBlock, true, pollingInterval)
                .flatMapIterable(JsonRpc2_0Rx::toTransactions);
    }

    private BigInteger getLatestBlockNumber() throws IOException {
        return getBlockNumber(DefaultBlockParameterName.LATEST);
    }

    private BigInteger getBlockNumber(
            DefaultBlockParameter defaultBlockParameter) throws IOException {
        if (defaultBlockParameter instanceof DefaultBlockParameterNumber) {
            return ((DefaultBlockParameterNumber) defaultBlockParameter).getBlockNumber();
        } else {
            EthBlock latestEthBlock = web3j.ethGetBlockByNumber(
                    defaultBlockParameter, false).send();
            return latestEthBlock.getBlock().getNumber();
        }
    }

    private static List<Transaction> toTransactions(EthBlock ethBlock) {
        // If you ever see an exception thrown here, it's probably due to an incomplete chain in
        // Geth/Parity. You should resync to solve.
        return ethBlock.getBlock().getTransactions().stream()
                .map(transactionResult -> (Transaction) transactionResult.get())
                .collect(Collectors.toList());
    }
}<|MERGE_RESOLUTION|>--- conflicted
+++ resolved
@@ -4,17 +4,13 @@
 import java.math.BigInteger;
 import java.util.List;
 import java.util.concurrent.ScheduledExecutorService;
-import java.util.stream.Collectors;
 
 import rx.Observable;
 import rx.Scheduler;
 import rx.Subscriber;
-<<<<<<< HEAD
 import rx.functions.Action0;
 import rx.functions.Func1;
-=======
 import rx.schedulers.Schedulers;
->>>>>>> f81c8016
 import rx.subscriptions.Subscriptions;
 
 import org.web3j.protocol.Web3j;
@@ -46,7 +42,6 @@
         this.scheduler = Schedulers.from(scheduledExecutorService);
     }
 
-<<<<<<< HEAD
     public Observable<String> ethBlockHashObservable(final long pollingInterval) {
         return Observable.create(new Observable.OnSubscribe<String>() {
             @Override
@@ -75,24 +70,7 @@
                     }
                 });
 
-                JsonRpc2_0Rx.this.run(pendingTransactionFilter, subscriber, pollingInterval);
-            }
-=======
-    public Observable<String> ethBlockHashObservable(long pollingInterval) {
-        return Observable.create(subscriber -> {
-            BlockFilter blockFilter = new BlockFilter(
-                    web3j, subscriber::onNext);
-            run(blockFilter, subscriber, pollingInterval);
-        });
-    }
-
-    public Observable<String> ethPendingTransactionHashObservable(long pollingInterval) {
-        return Observable.create(subscriber -> {
-            PendingTransactionFilter pendingTransactionFilter = new PendingTransactionFilter(
-                    web3j, subscriber::onNext);
-
             run(pendingTransactionFilter, subscriber, pollingInterval);
->>>>>>> f81c8016
         });
     }
 
@@ -110,16 +88,16 @@
                     }
                 }, ethFilter);
 
-                JsonRpc2_0Rx.this.run(logFilter, subscriber, pollingInterval);
-            }
+            run(logFilter, subscriber, pollingInterval);
         });
     }
 
     private <T> void run(
-<<<<<<< HEAD
             final org.web3j.protocol.core.filters.Filter<T> filter, Subscriber<? super T> subscriber,
             final long pollingInterval) {
 
+        filter.run(scheduledExecutorService, pollingInterval);
+        subscriber.add(Subscriptions.create(filter::cancel));
         executorService.submit(new Runnable() {
             @Override
             public void run() {
@@ -134,26 +112,15 @@
         }));
     }
 
+    public Observable<Transaction> transactionObservable(long pollingInterval) {
     public Observable<Transaction>  transactionObservable(final long pollingInterval) {
         return blockObservable(true, pollingInterval)
                 .flatMapIterable(new Func1<EthBlock, Iterable<? extends Transaction>>() {
                     @Override
                     public Iterable<? extends Transaction> call(final EthBlock ethBlock) {
-                        return (List) ethBlock.getBlock().getTransactions();
-                    }
-                });
-=======
-            org.web3j.protocol.core.filters.Filter<T> filter, Subscriber<? super T> subscriber,
-            long pollingInterval) {
-
-        filter.run(scheduledExecutorService, pollingInterval);
-        subscriber.add(Subscriptions.create(filter::cancel));
-    }
-
-    public Observable<Transaction> transactionObservable(long pollingInterval) {
-        return blockObservable(true, pollingInterval)
-                .flatMapIterable(JsonRpc2_0Rx::toTransactions);
->>>>>>> f81c8016
+                        return JsonRpc2_0Rx.this.toTransactions(ethBlock);
+                    }
+                });
     }
 
     public Observable<Transaction> pendingTransactionObservable(final long pollingInterval) {
