--- conflicted
+++ resolved
@@ -27,12 +27,7 @@
         return Numeric.encodeQuantity(blockNumber);
     }
 
-<<<<<<< HEAD
-    static DefaultBlockParameter valueOf(BigInteger blockNumber) {
-        return new DefaultBlockParameterNumber(blockNumber);
-=======
     public BigInteger getBlockNumber() {
         return blockNumber;
->>>>>>> f81c8016
     }
 }