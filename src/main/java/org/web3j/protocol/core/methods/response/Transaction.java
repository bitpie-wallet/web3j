package org.web3j.protocol.core.methods.response;

import java.math.BigInteger;

import org.web3j.utils.Numeric;

/**
 * Transaction object used by both {@link EthTransaction} and {@link EthBlock}.
 */
public class Transaction {
    private String hash;
    private String nonce;
    private String blockHash;
    private String blockNumber;
    private String transactionIndex;
    private String from;
    private String to;
    private String value;
    private String gasPrice;
    private String gas;
    private String input;
    private String creates;
    private String publicKey;
    private String raw;
    private String r;
    private String s;
    private int v;  // see https://github.com/web3j/web3j/issues/44

    public Transaction() {
    }

    public Transaction(String hash, String nonce, String blockHash, String blockNumber,
                       String transactionIndex, String from, String to, String value,
                       String gas, String gasPrice, String input, String creates,
                       String publicKey, String raw, String r, String s, int v) {
        this.hash = hash;
        this.nonce = nonce;
        this.blockHash = blockHash;
        this.blockNumber = blockNumber;
        this.transactionIndex = transactionIndex;
        this.from = from;
        this.to = to;
        this.value = value;
        this.gasPrice = gasPrice;
        this.gas = gas;
        this.input = input;
        this.creates = creates;
        this.publicKey = publicKey;
        this.raw = raw;
        this.r = r;
        this.s = s;
        this.v = v;
    }

    public String getHash() {
        return hash;
    }

    public void setHash(String hash) {
        this.hash = hash;
    }

    public BigInteger getNonce() {
        return Numeric.decodeQuantity(nonce);
    }

    public void setNonce(String nonce) {
        this.nonce = nonce;
    }

    public String getBlockHash() {
        return blockHash;
    }

    public void setBlockHash(String blockHash) {
        this.blockHash = blockHash;
    }

    public BigInteger getBlockNumber() {
        return Numeric.decodeQuantity(blockNumber);
    }

    public void setBlockNumber(String blockNumber) {
        this.blockNumber = blockNumber;
    }

    public BigInteger getTransactionIndex() {
        return Numeric.decodeQuantity(transactionIndex);
    }

    public void setTransactionIndex(String transactionIndex) {
        this.transactionIndex = transactionIndex;
    }

    public String getFrom() {
        return from;
    }

    public void setFrom(String from) {
        this.from = from;
    }

    public String getTo() {
        return to;
    }

    public void setTo(String to) {
        this.to = to;
    }

    public BigInteger getValue() {
        return Numeric.decodeQuantity(value);
    }

    public void setValue(String value) {
        this.value = value;
    }

    public BigInteger getGasPrice() {
        return Numeric.decodeQuantity(gasPrice);
    }

    public void setGasPrice(String gasPrice) {
        this.gasPrice = gasPrice;
    }

    public BigInteger getGas() {
        return Numeric.decodeQuantity(gas);
    }

    public void setGas(String gas) {
        this.gas = gas;
    }

    public String getInput() {
        return input;
    }

    public void setInput(String input) {
        this.input = input;
    }

    public String getCreates() {
        return creates;
    }

    public void setCreates(String creates) {
        this.creates = creates;
    }

    public String getPublicKey() {
        return publicKey;
    }

    public void setPublicKey(String publicKey) {
        this.publicKey = publicKey;
    }

    public String getRaw() {
        return raw;
    }

    public void setRaw(String raw) {
        this.raw = raw;
    }

    public String getR() {
        return r;
    }

    public void setR(String r) {
        this.r = r;
    }

    public String getS() {
        return s;
    }

    public void setS(String s) {
        this.s = s;
    }

    public int getV() {
        return v;
    }

//    public void setV(byte v) {
//        this.v = v;
//    }

    // Workaround until Geth & Parity return consistent values. At present
    // Parity returns a byte value, Geth returns a hex-encoded string
    // https://github.com/ethereum/go-ethereum/issues/3339
    public void setV(Object v) {
        if (v instanceof String) {
<<<<<<< HEAD
            this.v = Numeric.toBigInt((String) v).byteValue();
=======
            this.v = Numeric.toBigInt((String) v).intValueExact();
>>>>>>> a6f35064
        } else {
            this.v = ((Integer) v);
        }
    }

    @Override
    public boolean equals(Object o) {
        if (this == o) return true;
        if (!(o instanceof Transaction)) return false;

        Transaction that = (Transaction) o;

        if (v != that.v) return false;
        if (hash != null ? !hash.equals(that.hash) : that.hash != null) return false;
        if (nonce != null ? !nonce.equals(that.nonce) : that.nonce != null) return false;
        if (blockHash != null ? !blockHash.equals(that.blockHash) : that.blockHash != null)
            return false;
        if (blockNumber != null ? !blockNumber.equals(that.blockNumber) : that.blockNumber != null)
            return false;
        if (transactionIndex != null ? !transactionIndex.equals(that.transactionIndex) : that.transactionIndex != null)
            return false;
        if (from != null ? !from.equals(that.from) : that.from != null) return false;
        if (to != null ? !to.equals(that.to) : that.to != null) return false;
        if (value != null ? !value.equals(that.value) : that.value != null) return false;
        if (gasPrice != null ? !gasPrice.equals(that.gasPrice) : that.gasPrice != null)
            return false;
        if (gas != null ? !gas.equals(that.gas) : that.gas != null) return false;
        if (input != null ? !input.equals(that.input) : that.input != null) return false;
        if (creates != null ? !creates.equals(that.creates) : that.creates != null) return false;
        if (publicKey != null ? !publicKey.equals(that.publicKey) : that.publicKey != null)
            return false;
        if (raw != null ? !raw.equals(that.raw) : that.raw != null) return false;
        if (r != null ? !r.equals(that.r) : that.r != null) return false;
        return s != null ? s.equals(that.s) : that.s == null;

    }

    @Override
    public int hashCode() {
        int result = hash != null ? hash.hashCode() : 0;
        result = 31 * result + (nonce != null ? nonce.hashCode() : 0);
        result = 31 * result + (blockHash != null ? blockHash.hashCode() : 0);
        result = 31 * result + (blockNumber != null ? blockNumber.hashCode() : 0);
        result = 31 * result + (transactionIndex != null ? transactionIndex.hashCode() : 0);
        result = 31 * result + (from != null ? from.hashCode() : 0);
        result = 31 * result + (to != null ? to.hashCode() : 0);
        result = 31 * result + (value != null ? value.hashCode() : 0);
        result = 31 * result + (gasPrice != null ? gasPrice.hashCode() : 0);
        result = 31 * result + (gas != null ? gas.hashCode() : 0);
        result = 31 * result + (input != null ? input.hashCode() : 0);
        result = 31 * result + (creates != null ? creates.hashCode() : 0);
        result = 31 * result + (publicKey != null ? publicKey.hashCode() : 0);
        result = 31 * result + (raw != null ? raw.hashCode() : 0);
        result = 31 * result + (r != null ? r.hashCode() : 0);
        result = 31 * result + (s != null ? s.hashCode() : 0);
        result = 31 * result + (int) v;
        return result;
    }
}<|MERGE_RESOLUTION|>--- conflicted
+++ resolved
@@ -193,11 +193,7 @@
     // https://github.com/ethereum/go-ethereum/issues/3339
     public void setV(Object v) {
         if (v instanceof String) {
-<<<<<<< HEAD
-            this.v = Numeric.toBigInt((String) v).byteValue();
-=======
-            this.v = Numeric.toBigInt((String) v).intValueExact();
->>>>>>> a6f35064
+            this.v = Numeric.toBigInt((String) v).intValue();
         } else {
             this.v = ((Integer) v);
         }
