package org.web3j.crypto;

import java.io.File;
import java.io.IOException;
import java.security.InvalidAlgorithmParameterException;
import java.security.NoSuchAlgorithmException;
import java.security.NoSuchProviderException;
import java.text.SimpleDateFormat;
import java.util.Date;


import com.fasterxml.jackson.databind.ObjectMapper;

import org.web3j.protocol.ObjectMapperFactory;

/**
 * Utility functions for working with Wallet files.
 */
public class WalletUtils {

    public static String generateNewWalletFile(String password, File destinationDirectory)
            throws CipherException, IOException, InvalidAlgorithmParameterException,
            NoSuchAlgorithmException, NoSuchProviderException {

        ECKeyPair ecKeyPair = Keys.createEcKeyPair();
        return generateWalletFile(password, ecKeyPair, destinationDirectory);
    }

    public static String generateWalletFile(
            String password, ECKeyPair ecKeyPair, File destinationDirectory)
            throws CipherException, IOException {
        WalletFile walletFile = Wallet.create(password, ecKeyPair);

        String fileName = getWalletFileName(walletFile);
        File destination = new File(destinationDirectory, fileName);

        ObjectMapper objectMapper = ObjectMapperFactory.getObjectMapper();
        objectMapper.writeValue(destination, walletFile);

        return fileName;
    }

    public static Credentials loadCredentials(String password, String source)
            throws IOException, CipherException {
        return loadCredentials(password, new File(source));
    }

    public static Credentials loadCredentials(String password, File source)
            throws IOException, CipherException {
        ObjectMapper objectMapper = ObjectMapperFactory.getObjectMapper();
        WalletFile walletFile = objectMapper.readValue(source, WalletFile.class);
        return Credentials.create(Wallet.decrypt(password, walletFile));
    }

    private static String getWalletFileName(WalletFile walletFile) {
<<<<<<< HEAD
        SimpleDateFormat dateFormat = new SimpleDateFormat("'UTC--'yyyy-MM-dd'T'hh-mm-ss.S'--'");
        return dateFormat.format(new Date()) + walletFile.getAddress() + ".json";
=======
        DateTimeFormatter format = DateTimeFormatter.ofPattern(
                "'UTC--'yyyy-MM-dd'T'HH-mm-ss.nVV'--'");
        ZonedDateTime now = ZonedDateTime.now(ZoneOffset.UTC);

        return now.format(format) + walletFile.getAddress() + ".json";
>>>>>>> 8b496dfb
    }

    public static String getDefaultKeyDirectory() {
        return getDefaultKeyDirectory(System.getProperty("os.name"));
    }

    static String getDefaultKeyDirectory(String osName1) {
        String osName = osName1.toLowerCase();

        if (osName.startsWith("mac")) {
            return System.getProperty("user.home") + "/Library/Ethereum";
        } else if (osName.startsWith("win")) {
            return System.getenv("APPDATA") + "/Ethereum";
        } else {
            return System.getProperty("user.home") + "/.ethereum";
        }
    }

    public static String getTestnetKeyDirectory() {
        return getDefaultKeyDirectory() + "/testnet/keystore";
    }

    public static String getMainnetKeyDirectory() {
        return getDefaultKeyDirectory() + "/keystore";
    }
}<|MERGE_RESOLUTION|>--- conflicted
+++ resolved
@@ -53,16 +53,8 @@
     }
 
     private static String getWalletFileName(WalletFile walletFile) {
-<<<<<<< HEAD
-        SimpleDateFormat dateFormat = new SimpleDateFormat("'UTC--'yyyy-MM-dd'T'hh-mm-ss.S'--'");
+        SimpleDateFormat dateFormat = new SimpleDateFormat("'UTC--'yyyy-MM-dd'T'HH-mm-ss.SSS'--'");
         return dateFormat.format(new Date()) + walletFile.getAddress() + ".json";
-=======
-        DateTimeFormatter format = DateTimeFormatter.ofPattern(
-                "'UTC--'yyyy-MM-dd'T'HH-mm-ss.nVV'--'");
-        ZonedDateTime now = ZonedDateTime.now(ZoneOffset.UTC);
-
-        return now.format(format) + walletFile.getAddress() + ".json";
->>>>>>> 8b496dfb
     }
 
     public static String getDefaultKeyDirectory() {
