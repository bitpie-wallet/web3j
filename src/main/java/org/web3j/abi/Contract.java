--- conflicted
+++ resolved
@@ -26,7 +26,7 @@
  */
 public abstract class Contract extends ManagedTransaction {
 
-    public static final BigInteger GAS_LIMIT = BigInteger.valueOf(3_000_000);
+    public static final BigInteger GAS_LIMIT = BigInteger.valueOf(3000000);
 
     private String contractAddress;
 
@@ -62,7 +62,6 @@
     }
 
     protected <T extends Type> Future<T> executeCallSingleValueReturnAsync(
-<<<<<<< HEAD
             final Function function) {
         return Async.run(new Callable<T>() {
             @Override
@@ -80,15 +79,6 @@
                 return executeCallMultipleValueReturn(function);
             }
         });
-=======
-            Function function) {
-        return Async.run(() -> executeCallSingleValueReturn(function));
-    }
-
-    protected Future<List<Type>> executeCallMultipleValueReturnAsync(
-            Function function) {
-        return Async.run(() -> executeCallMultipleValueReturn(function));
->>>>>>> fcc69e34
     }
 
     protected <T extends Type> T executeCallSingleValueReturn(
@@ -136,7 +126,6 @@
      * @param function to transact with
      * @return {@link Future} containing executing transaction
      */
-<<<<<<< HEAD
     protected Future<TransactionReceipt> executeTransactionAsync(final Function function) {
         return Async.run(new Callable<TransactionReceipt>() {
             @Override
@@ -144,10 +133,6 @@
                 return executeTransaction(function);
             }
         });
-=======
-    protected Future<TransactionReceipt> executeTransactionAsync(Function function) {
-        return Async.run(() -> executeTransaction(function));
->>>>>>> fcc69e34
     }
 
     protected EventValues extractEventParameters(
@@ -219,7 +204,6 @@
         return constructor.newInstance(contractAddress, web3j, credentials, gasPrice, gasLimit);
     }
 
-<<<<<<< HEAD
     protected static <T extends Contract> Future<T> deployAsync(
             final Class<T> type, final Web3j web3j, final Credentials credentials,
             final BigInteger gasPrice, final BigInteger gasLimit,
@@ -232,14 +216,5 @@
                         binary, encodedConstructor, value);
             }
         });
-=======
-    protected static <T extends Contract> CompletableFuture<T> deployAsync(
-            Class<T> type, Web3j web3j, Credentials credentials,
-            BigInteger gasPrice, BigInteger gasLimit,
-            String binary, String encodedConstructor, BigInteger value) {
-
-        return Async.run(() -> deploy(type, web3j, credentials, gasPrice, gasLimit,
-                binary, encodedConstructor, value));
->>>>>>> fcc69e34
     }
 }