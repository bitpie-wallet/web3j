package org.web3j.abi;

import java.lang.reflect.InvocationTargetException;
import java.lang.reflect.ParameterizedType;
import java.io.UnsupportedEncodingException;
import java.math.BigInteger;
import java.util.ArrayList;
import java.util.List;

import org.web3j.abi.datatypes.Address;
import org.web3j.abi.datatypes.Array;
import org.web3j.abi.datatypes.Bool;
import org.web3j.abi.datatypes.Bytes;
import org.web3j.abi.datatypes.DynamicArray;
import org.web3j.abi.datatypes.DynamicBytes;
import org.web3j.abi.datatypes.Fixed;
import org.web3j.abi.datatypes.FixedPointType;
import org.web3j.abi.datatypes.Int;
import org.web3j.abi.datatypes.IntType;
import org.web3j.abi.datatypes.NumericType;
import org.web3j.abi.datatypes.StaticArray;
import org.web3j.abi.datatypes.Type;
import org.web3j.abi.datatypes.Ufixed;
import org.web3j.abi.datatypes.Uint;
import org.web3j.abi.datatypes.Utf8String;
import org.web3j.utils.Numeric;

/**
 * <p>Ethereum Contract Application Binary Interface (ABI) decoding for types.
 * Decoding is not documented, but is the reverse of the encoding details located
 * <a href="https://github.com/ethereum/wiki/wiki/Ethereum-Contract-ABI">here</a>.
 * </p>
 */
class TypeDecoder {

    static final int MAX_BYTE_LENGTH_FOR_HEX_STRING = Type.MAX_BYTE_LENGTH << 1;

    static <T extends Type> int getSingleElementLength(String input, int offset, Class<T> type) {
        if (input.length() == offset) {
            return 0;
        } else if (DynamicBytes.class.isAssignableFrom(type)
                || Utf8String.class.isAssignableFrom(type)) {
            // length field + data value
            return (decodeUintAsInt(input, offset) / Type.MAX_BYTE_LENGTH) + 2;
        } else {
            return 1;
        }
    }

    @SuppressWarnings("unchecked")
    static <T extends Type> T decode(String input, int offset, Class<T> type) {
        if (NumericType.class.isAssignableFrom(type)) {
            return (T) decodeNumeric(input.substring(offset), (Class<NumericType>) type);
        } else if (Bool.class.isAssignableFrom(type)) {
            return (T) decodeBool(input, offset);
        } else if (Bytes.class.isAssignableFrom(type)) {
            return (T) decodeBytes(input, offset, (Class<Bytes>) type);
        } else if (DynamicBytes.class.isAssignableFrom(type)) {
            return (T) decodeDynamicBytes(input, offset);
        } else if (Utf8String.class.isAssignableFrom(type)) {
            return (T) decodeUtf8String(input, offset);
        } else if (Array.class.isAssignableFrom(type)) {
            throw new UnsupportedOperationException(
                    "Array types must be wrapped in a TypeReference");
        } else {
            throw new UnsupportedOperationException(
                    "Type cannot be encoded: " + type.getClass());
        }
    }

    public static <T extends Array> T decode(
            String input, int offset, TypeReference<T> typeReference) {
        Class cls = ((ParameterizedType) typeReference.getType()).getRawType().getClass();
        if (StaticArray.class.isAssignableFrom(cls)) {
            return decodeStaticArray(input, offset, typeReference, 1);
        } else if (DynamicArray.class.isAssignableFrom(cls)) {
            return decodeDynamicArray(input, offset, typeReference);
        } else {
            throw new UnsupportedOperationException("Unsupported TypeReference: "
                    + cls.getName() + ", only Array types can be passed as TypeReferences");
        }
    }

    static <T extends Type> T decode(String input, Class<T> type) {
        return decode(input, 0, type);
    }

    static <T extends NumericType> T decodeNumeric(String input, Class<T> type) throws UnsupportedOperationException {
        try {
            byte[] inputByteArray = Numeric.hexStringToByteArray(input);
            int typeLengthAsBytes = getTypeLengthInBytes(type);

            byte[] resultByteArray = new byte[typeLengthAsBytes + 1];

            if (Int.class.isAssignableFrom(type) || Fixed.class.isAssignableFrom(type)) {
                resultByteArray[0] = inputByteArray[0];  // take MSB as sign bit
            }

            int valueOffset = Type.MAX_BYTE_LENGTH - typeLengthAsBytes;
            System.arraycopy(inputByteArray, valueOffset, resultByteArray, 1, typeLengthAsBytes);

            BigInteger numericValue = new BigInteger(resultByteArray);
            return type.getConstructor(BigInteger.class).newInstance(numericValue);

<<<<<<< HEAD
        } catch (NoSuchMethodException e) {
            return throwUnsupportedOperation(e, type);
        } catch (SecurityException e) {
            return throwUnsupportedOperation(e, type);
        } catch (InstantiationException e) {
            return throwUnsupportedOperation(e, type);
        } catch (IllegalAccessException e) {
            return throwUnsupportedOperation(e, type);
        } catch (IllegalArgumentException e) {
            return throwUnsupportedOperation(e, type);
        } catch (InvocationTargetException e) {
            return throwUnsupportedOperation(e, type);
=======
        } catch (NoSuchMethodException | SecurityException
                | InstantiationException | IllegalAccessException
                | IllegalArgumentException | InvocationTargetException e) {
            throw new UnsupportedOperationException(
                    "Unable to create instance of " + type.getName(), e);
>>>>>>> f81c8016
        }
    }

    private static <T> T throwUnsupportedOperation(Exception e, Class<T> type) throws UnsupportedOperationException {
        throw new UnsupportedOperationException(
                "Unable to create instance of " + type.getName(), e);
    }

    static <T extends NumericType> int getTypeLengthInBytes(Class<T> type) {
        return getTypeLength(type) >> 3;  // divide by 8
    }

    static <T extends NumericType> int getTypeLength(Class<T> type) {
        if (IntType.class.isAssignableFrom(type)) {
            String regex = "(" + Uint.class.getSimpleName() + "|" + Int.class.getSimpleName() + ")";
            String[] splitName = type.getSimpleName().split(regex);
            if (splitName.length == 2) {
                return Integer.parseInt(splitName[1]);
            }
        } else if (FixedPointType.class.isAssignableFrom(type)) {
            String regex = "(" + Ufixed.class.getSimpleName() + "|"
                    + Fixed.class.getSimpleName() + ")";
            String[] splitName = type.getSimpleName().split(regex);
            if (splitName.length == 2) {
                String[] bitsCounts = splitName[1].split("x");
                return Integer.parseInt(bitsCounts[0]) + Integer.parseInt(bitsCounts[1]);
            }
        } else if (Address.class.isAssignableFrom(type)) {
            return Address.LENGTH;
        }
        return Type.MAX_BIT_LENGTH;
    }

    static int decodeUintAsInt(String rawInput, int offset) {
        String input = rawInput.substring(offset, offset + MAX_BYTE_LENGTH_FOR_HEX_STRING);
        return decode(input, 0, Uint.class).getValue().intValue();
    }

    static Bool decodeBool(String rawInput, int offset) {
        String input = rawInput.substring(offset, offset + MAX_BYTE_LENGTH_FOR_HEX_STRING);
        BigInteger numericValue = Numeric.toBigInt(input);
        boolean value = numericValue.equals(BigInteger.ONE);
        return new Bool(value);
    }

    static <T extends Bytes> T decodeBytes(String input, Class<T> type) {
        return decodeBytes(input, 0, type);
    }
    
    static <T extends Bytes> T decodeBytes(String input, int offset, Class<T> type) {
        try {
            String simpleName = type.getSimpleName();
            String[] splitName = simpleName.split(Bytes.class.getSimpleName());
            int length = Integer.parseInt(splitName[1]);
            int hexStringLength = length << 1;

            byte[] bytes = Numeric.hexStringToByteArray(
                    input.substring(offset, offset + hexStringLength));
            return type.getConstructor(byte[].class).newInstance(bytes);
<<<<<<< HEAD
        } catch (NoSuchMethodException e) {
            return throwUnsupportedOperation(e, type);
        } catch (SecurityException e) {
            return throwUnsupportedOperation(e, type);
        } catch (InstantiationException e) {
            return throwUnsupportedOperation(e, type);
        } catch (IllegalAccessException e) {
            return throwUnsupportedOperation(e, type);
        } catch (IllegalArgumentException e) {
            return throwUnsupportedOperation(e, type);
        } catch (InvocationTargetException e) {
            return throwUnsupportedOperation(e, type);
=======
        } catch (NoSuchMethodException | SecurityException
                | InstantiationException | IllegalAccessException
                | IllegalArgumentException | InvocationTargetException e) {
            throw new UnsupportedOperationException(
                    "Unable to create instance of " + type.getName(), e);
>>>>>>> f81c8016
        }
    }

    static DynamicBytes decodeDynamicBytes(String input, int offset) {
        int encodedLength = decodeUintAsInt(input, offset);
        int hexStringEncodedLength = encodedLength << 1;

        int valueOffset = offset + MAX_BYTE_LENGTH_FOR_HEX_STRING;

        String data = input.substring(valueOffset,
                valueOffset + hexStringEncodedLength);
        byte[] bytes = Numeric.hexStringToByteArray(data);

        return new DynamicBytes(bytes);
    }

    static Utf8String decodeUtf8String(String input, int offset) {
        DynamicBytes dynamicBytesResult = decodeDynamicBytes(input, offset);
        byte[] bytes = dynamicBytesResult.getValue();

        try {
            return new Utf8String(new String(bytes, "UTF-8"));
        } catch (UnsupportedEncodingException e) {
            return throwUnsupportedOperation(e, Utf8String.class);
        }
    }

    /**
     * Static array length cannot be passed as a type.
     */
    @SuppressWarnings("unchecked")
    static <T extends Type> T decodeStaticArray(
            String input, int offset, TypeReference<T> typeReference, int length) {

        return decodeArrayElements(input, offset, typeReference, length, false);
    }

    @SuppressWarnings("unchecked")
    static <T extends Type> T decodeDynamicArray(
            String input, int offset, TypeReference<T> typeReference) {

        int length = decodeUintAsInt(input, offset);
        int valueOffset = offset + MAX_BYTE_LENGTH_FOR_HEX_STRING;

        return decodeArrayElements(input, valueOffset, typeReference, length, true);
    }

    private static <T extends Type> T decodeArrayElements(
            String input, int offset, TypeReference<T> typeReference, int length,
            boolean isDynamic) {

        try {
            Class<T> cls = Utils.getParameterizedTypeFromArray(typeReference);
            if (Array.class.isAssignableFrom(cls)) {
                throw new UnsupportedOperationException(
                        "Arrays of arrays are not currently supported for external functions, see"
                                + "http://solidity.readthedocs.io/en/develop/types.html#members");
            } else {
                List<T> elements = new ArrayList<T>(length);

                for (int i = 0, currOffset = offset;
                        i < length;
                        i++, currOffset += getSingleElementLength(input, currOffset, cls)
                             * MAX_BYTE_LENGTH_FOR_HEX_STRING) {
                    T value = decode(input, currOffset, cls);
                    elements.add(value);
                }

                String typeName = Utils.getSimpleTypeName(cls);

                if (isDynamic) {
                    if (elements.isEmpty()) {
                        return (T) DynamicArray.empty(typeName);
                    } else {
                        return (T) new DynamicArray<T>(elements);
                    }
                } else {
                    if (elements.isEmpty()) {
                        throw new UnsupportedOperationException("Zero length fixed array is invalid type");
                    } else {
                        return (T) new StaticArray<T>(elements);
                    }
                }
            }
        } catch (ClassNotFoundException e) {
            throw new UnsupportedOperationException(
                    "Unable to access parameterized type " + typeReference.getType().toString(),
                    e);
        }
    }
}<|MERGE_RESOLUTION|>--- conflicted
+++ resolved
@@ -102,7 +102,6 @@
             BigInteger numericValue = new BigInteger(resultByteArray);
             return type.getConstructor(BigInteger.class).newInstance(numericValue);
 
-<<<<<<< HEAD
         } catch (NoSuchMethodException e) {
             return throwUnsupportedOperation(e, type);
         } catch (SecurityException e) {
@@ -115,13 +114,6 @@
             return throwUnsupportedOperation(e, type);
         } catch (InvocationTargetException e) {
             return throwUnsupportedOperation(e, type);
-=======
-        } catch (NoSuchMethodException | SecurityException
-                | InstantiationException | IllegalAccessException
-                | IllegalArgumentException | InvocationTargetException e) {
-            throw new UnsupportedOperationException(
-                    "Unable to create instance of " + type.getName(), e);
->>>>>>> f81c8016
         }
     }
 
@@ -181,7 +173,6 @@
             byte[] bytes = Numeric.hexStringToByteArray(
                     input.substring(offset, offset + hexStringLength));
             return type.getConstructor(byte[].class).newInstance(bytes);
-<<<<<<< HEAD
         } catch (NoSuchMethodException e) {
             return throwUnsupportedOperation(e, type);
         } catch (SecurityException e) {
@@ -194,13 +185,6 @@
             return throwUnsupportedOperation(e, type);
         } catch (InvocationTargetException e) {
             return throwUnsupportedOperation(e, type);
-=======
-        } catch (NoSuchMethodException | SecurityException
-                | InstantiationException | IllegalAccessException
-                | IllegalArgumentException | InvocationTargetException e) {
-            throw new UnsupportedOperationException(
-                    "Unable to create instance of " + type.getName(), e);
->>>>>>> f81c8016
         }
     }
 
