--- conflicted
+++ resolved
@@ -56,23 +56,6 @@
  */
 public class SolidityFunctionWrapperGenerator {
 
-<<<<<<< HEAD
-=======
-    private static final String BINARY = "BINARY";
-    private static final String WEB3J = "web3j";
-    private static final String CREDENTIALS = "credentials";
-    private static final String TRANSACTION_MANAGER = "transactionManager";
-    private static final String INITIAL_VALUE = "initialEtherValue";
-    private static final String CONTRACT_ADDRESS = "contractAddress";
-    private static final String GAS_PRICE = "gasPrice";
-    private static final String GAS_LIMIT = "gasLimit";
-
-    private static final String CODEGEN_WARNING = "<p>Auto generated code.<br>\n" +
-            "<strong>Do not modify!</strong><br>\n" +
-            "Please use {@link " + SolidityFunctionWrapperGenerator.class.getName() +
-            "} to update.\n";
-
->>>>>>> 8d7b59ae
     private static final String USAGE = "solidity generate " +
             "<input binary file>.bin <input abi file>.abi " +
             "[-p|--package <base package name>] " +
@@ -169,7 +152,6 @@
         String fileName = absFile.getName();
         String contractName = getFileNameNoExtension(fileName);
         bytes = Files.readBytes(new File(absFile.toURI()));
-        ;
         String abi = new String(bytes);
 
         List<AbiDefinition> functionDefinitions = loadContractDefinition(absFile);
@@ -196,599 +178,4 @@
         String[] splitName = fileName.split("\\.(?=[^.]*$)");
         return splitName[0];
     }
-<<<<<<< HEAD
-=======
-
-    private void generateSolidityWrappers(
-            String binary, String contractName, List<AbiDefinition> functionDefinitions,
-            String basePackageName) throws IOException, ClassNotFoundException {
-
-        String className = Strings.capitaliseFirstLetter(contractName);
-
-        TypeSpec.Builder classBuilder = createClassBuilder(className, binary);
-        classBuilder.addMethod(buildConstructor(Credentials.class, CREDENTIALS));
-        classBuilder.addMethod(buildConstructor(
-                TransactionManager.class, TRANSACTION_MANAGER));
-
-        classBuilder.addMethods(buildFunctionDefinitions(className, classBuilder,
-                functionDefinitions));
-
-        classBuilder.addMethod(buildLoad(className, Credentials.class, CREDENTIALS));
-        classBuilder.addMethod(buildLoad(className, TransactionManager.class, TRANSACTION_MANAGER));
-
-        System.out.printf("Generating " + basePackageName + "." + className + " ... ");
-        JavaFile javaFile = JavaFile.builder(basePackageName, classBuilder.build())
-                .indent("    ")  // default indentation is two spaces
-                .build();
-        System.out.println("complete");
-
-        javaFile.writeTo(destinationDirLocation);
-        System.out.println("File written to " + destinationDirLocation.toString() + "\n");
-    }
-
-    private TypeSpec.Builder createClassBuilder(String className, String binary) {
-
-        String javadoc = CODEGEN_WARNING + getWeb3jVersion();
-
-        return TypeSpec.classBuilder(className)
-                .addModifiers(Modifier.PUBLIC, Modifier.FINAL)
-                .addJavadoc(javadoc)
-                .superclass(Contract.class)
-                .addField(createBinaryDefinition(binary));
-    }
-
-    private static String getWeb3jVersion() {
-        String version;
-
-        try {
-            // This only works if run as part of the web3j command line tools which contains
-            // a version.properties file
-            version = Version.getVersion();
-        } catch (IOException | NullPointerException e) {
-            version = Version.DEFAULT;
-        }
-        return "\n<p>Generated with web3j version " + version + ".\n";
-    }
-
-    private FieldSpec createBinaryDefinition(String binary) {
-        return FieldSpec.builder(String.class, BINARY)
-                .addModifiers(Modifier.PRIVATE, Modifier.FINAL, Modifier.STATIC)
-                .initializer("$S", binary)
-                .build();
-    }
-
-    private static List<MethodSpec> buildFunctionDefinitions(
-            String className,
-            TypeSpec.Builder classBuilder,
-            List<AbiDefinition> functionDefinitions) throws ClassNotFoundException {
-
-        List<MethodSpec> methodSpecs = new ArrayList<MethodSpec>();
-        boolean constructor = false;
-
-        for (AbiDefinition functionDefinition : functionDefinitions) {
-            if (functionDefinition.getType().equals("function")) {
-                methodSpecs.add(buildFunction(functionDefinition));
-
-            } else if (functionDefinition.getType().equals("event")) {
-                buildEventFunctions(functionDefinition, classBuilder);
-
-            } else if (functionDefinition.getType().equals("constructor")) {
-                constructor = true;
-                methodSpecs.add(buildDeploy(
-                        className, functionDefinition, Credentials.class, CREDENTIALS));
-                methodSpecs.add(buildDeploy(
-                        className, functionDefinition, TransactionManager.class,
-                        TRANSACTION_MANAGER));
-            }
-        }
-
-        // constructor will not be specified in ABI file if its empty
-        if (!constructor) {
-            MethodSpec.Builder credentialsMethodBuilder =
-                    getDeployMethodSpec(className, Credentials.class, CREDENTIALS);
-            methodSpecs.add(buildDeployAsyncNoParams(
-                    credentialsMethodBuilder, className, CREDENTIALS));
-
-            MethodSpec.Builder transactionManagerMethodBuilder =
-                    getDeployMethodSpec(className, TransactionManager.class, TRANSACTION_MANAGER);
-            methodSpecs.add(buildDeployAsyncNoParams(
-                    transactionManagerMethodBuilder, className, TRANSACTION_MANAGER));
-        }
-
-        return methodSpecs;
-    }
-
-    private static MethodSpec buildConstructor(Class authType, String authName) {
-        return MethodSpec.constructorBuilder()
-                .addModifiers(Modifier.PRIVATE)
-                .addParameter(String.class, CONTRACT_ADDRESS)
-                .addParameter(Web3j.class, WEB3J)
-                .addParameter(authType, authName)
-                .addParameter(BigInteger.class, GAS_PRICE)
-                .addParameter(BigInteger.class, GAS_LIMIT)
-                .addStatement("super($N, $N, $N, $N, $N, $N)",
-                        BINARY, CONTRACT_ADDRESS, WEB3J, authName, GAS_PRICE, GAS_LIMIT)
-                .build();
-    }
-
-    private static MethodSpec buildDeploy(
-            String className, AbiDefinition functionDefinition,
-            Class authType, String authName) {
-
-        MethodSpec.Builder methodBuilder = getDeployMethodSpec(className, authType, authName);
-        String inputParams = addParameters(methodBuilder, functionDefinition.getInputs());
-
-        if (!inputParams.isEmpty()) {
-            return buildDeployAsyncWithParams(methodBuilder, className, inputParams, authName);
-        } else {
-            return buildDeployAsyncNoParams(methodBuilder, className, authName);
-        }
-    }
-
-    private static MethodSpec buildDeployAsyncWithParams(
-            MethodSpec.Builder methodBuilder, String className, String inputParams,
-            String authName) {
-
-        methodBuilder.addStatement("$T encodedConstructor = $T.encodeConstructor(" +
-                        "$T.<$T>asList($L)" +
-                        ")",
-                String.class, FunctionEncoder.class, Arrays.class, Type.class, inputParams);
-        methodBuilder.addStatement(
-                "return deployAsync($L.class, $L, $L, $L, $L, $L, encodedConstructor, $L)",
-                className, WEB3J, authName, GAS_PRICE, GAS_LIMIT, BINARY, INITIAL_VALUE);
-        return methodBuilder.build();
-    }
-
-    private static MethodSpec buildDeployAsyncNoParams(
-            MethodSpec.Builder methodBuilder, String className,
-            String authName) {
-        methodBuilder.addStatement("return deployAsync($L.class, $L, $L, $L, $L, $L, \"\", $L)",
-                className, WEB3J, authName, GAS_PRICE, GAS_LIMIT, BINARY, INITIAL_VALUE);
-        return methodBuilder.build();
-    }
-
-    private static MethodSpec.Builder getDeployMethodSpec(
-            String className, Class authType, String authName) {
-        return MethodSpec.methodBuilder("deploy")
-                .addModifiers(Modifier.PUBLIC, Modifier.STATIC)
-                .returns(ParameterizedTypeName.get(
-                        ClassName.get(Future.class), TypeVariableName.get(className, Type.class)))
-                .addParameter(Web3j.class, WEB3J)
-                .addParameter(authType, authName)
-                .addParameter(BigInteger.class, GAS_PRICE)
-                .addParameter(BigInteger.class, GAS_LIMIT)
-                .addParameter(BigInteger.class, INITIAL_VALUE);
-    }
-
-    private static MethodSpec buildLoad(
-            String className, Class authType, String authName) {
-        return MethodSpec.methodBuilder("load")
-                .addModifiers(Modifier.PUBLIC, Modifier.STATIC)
-                .returns(TypeVariableName.get(className, Type.class))
-                .addParameter(String.class, CONTRACT_ADDRESS)
-                .addParameter(Web3j.class, WEB3J)
-                .addParameter(authType, authName)
-                .addParameter(BigInteger.class, GAS_PRICE)
-                .addParameter(BigInteger.class, GAS_LIMIT)
-                .addStatement("return new $L($L, $L, $L, $L, $L)", className,
-                        CONTRACT_ADDRESS, WEB3J, authName, GAS_PRICE, GAS_LIMIT)
-                .build();
-    }
-
-    static String addParameters(
-            MethodSpec.Builder methodBuilder, List<AbiDefinition.NamedType> namedTypes) {
-
-        List<ParameterSpec> inputParameterTypes = buildParameterTypes(namedTypes);
-        methodBuilder.addParameters(inputParameterTypes);
-
-        return org.web3j.utils.Collection.join(
-                inputParameterTypes,
-                ", ",
-                new Collection.Function<ParameterSpec, String>() {
-                    @Override
-                    public String apply(ParameterSpec parameterSpec) {
-                        return parameterSpec.name;
-                    }
-                });
-    }
-
-    static List<ParameterSpec> buildParameterTypes(List<AbiDefinition.NamedType> namedTypes) {
-        List<ParameterSpec> result = new ArrayList<ParameterSpec>(namedTypes.size());
-        for (int i = 0; i < namedTypes.size(); i++) {
-            AbiDefinition.NamedType namedType = namedTypes.get(i);
-
-            String name = createValidParamName(namedType.getName(), i);
-            String type = namedTypes.get(i).getType();
-
-            result.add(ParameterSpec.builder(buildTypeName(type), name).build());
-        }
-        return result;
-    }
-
-    /**
-     * Public Solidity arrays and maps require an unnamed input parameter - multiple if they
-     * require a struct type
-     *
-     * @param name
-     * @param idx
-     * @return non-empty parameter name
-     */
-    static String createValidParamName(String name, int idx) {
-        if (name.equals("")) {
-            return "param" + idx;
-        } else {
-            return name;
-        }
-    }
-
-    static List<TypeName> buildTypeNames(List<AbiDefinition.NamedType> namedTypes) {
-        List<TypeName> result = new ArrayList<TypeName>(namedTypes.size());
-        for (AbiDefinition.NamedType namedType : namedTypes) {
-            result.add(buildTypeName(namedType.getType()));
-        }
-        return result;
-    }
-
-    static MethodSpec buildFunction(
-            AbiDefinition functionDefinition) throws ClassNotFoundException {
-        String functionName = functionDefinition.getName();
-
-        MethodSpec.Builder methodBuilder =
-                MethodSpec.methodBuilder(functionName)
-                        .addModifiers(Modifier.PUBLIC);
-
-        String inputParams = addParameters(methodBuilder, functionDefinition.getInputs());
-
-        List<TypeName> outputParameterTypes = buildTypeNames(functionDefinition.getOutputs());
-        if (functionDefinition.isConstant()) {
-            buildConstantFunction(
-                    functionDefinition, methodBuilder, outputParameterTypes, inputParams);
-        } else {
-            buildTransactionFunction(
-                    functionDefinition, methodBuilder, inputParams);
-        }
-
-        return methodBuilder.build();
-    }
-
-    private static void buildConstantFunction(
-            AbiDefinition functionDefinition,
-            MethodSpec.Builder methodBuilder,
-            List<TypeName> outputParameterTypes,
-            String inputParams) throws ClassNotFoundException {
-
-        String functionName = functionDefinition.getName();
-
-        if (outputParameterTypes.isEmpty()) {
-            throw new RuntimeException("Only transactional methods should have void return types");
-        } else if (outputParameterTypes.size() == 1) {
-            methodBuilder.returns(ParameterizedTypeName.get(
-                    ClassName.get(Future.class), outputParameterTypes.get(0)));
-
-            TypeName typeName = outputParameterTypes.get(0);
-            methodBuilder.addStatement("$T function = " +
-                            "new $T($S, \n$T.<$T>asList($L), \n$T.<$T<?>>asList(new $T<$T>() {}))",
-                    Function.class, Function.class, functionName,
-                    Arrays.class, Type.class, inputParams,
-                    Arrays.class, TypeReference.class,
-                    TypeReference.class, typeName);
-            methodBuilder.addStatement("return executeCallSingleValueReturnAsync(function)");
-
-        } else {
-            methodBuilder.returns(ParameterizedTypeName.get(
-                    ClassName.get(Future.class),
-                    ParameterizedTypeName.get(
-                            ClassName.get(List.class), ClassName.get(Type.class))));
-
-            buildVariableLengthReturnFunctionConstructor(
-                    methodBuilder, functionName, inputParams, outputParameterTypes);
-
-            methodBuilder.addStatement("return executeCallMultipleValueReturnAsync(function)");
-        }
-    }
-
-    private static void buildTransactionFunction(
-            AbiDefinition functionDefinition,
-            MethodSpec.Builder methodBuilder,
-            String inputParams) throws ClassNotFoundException {
-
-        String functionName = functionDefinition.getName();
-
-        methodBuilder.returns(ParameterizedTypeName.get(Future.class, TransactionReceipt.class));
-
-        methodBuilder.addStatement("$T function = new $T($S, $T.<$T>asList($L), $T" +
-                        ".<$T<?>>emptyList())",
-                Function.class, Function.class, functionName,
-                Arrays.class, Type.class, inputParams, Collections.class,
-                TypeReference.class);
-        methodBuilder.addStatement("return executeTransactionAsync(function)");
-    }
-
-    static TypeSpec buildEventResponseObject(String className,
-                                             List<NamedTypeName> indexedParameters,
-                                             List<NamedTypeName> nonIndexedParameters) {
-
-        TypeSpec.Builder builder = TypeSpec.classBuilder(className)
-                .addModifiers(Modifier.PUBLIC, Modifier.STATIC);
-
-        for (NamedTypeName namedType : indexedParameters) {
-            builder.addField(namedType.getTypeName(), namedType.getName(), Modifier.PUBLIC);
-        }
-
-        for (NamedTypeName namedType : nonIndexedParameters) {
-            builder.addField(namedType.getTypeName(), namedType.getName(), Modifier.PUBLIC);
-        }
-
-        return builder.build();
-    }
-
-    static MethodSpec buildEventObservableFunction(String responseClassName,
-                                                   String functionName,
-                                                   List<NamedTypeName> indexedParameters,
-                                                   List<NamedTypeName> nonIndexedParameters)
-            throws ClassNotFoundException {
-
-        String generatedFunctionName =
-                Strings.lowercaseFirstLetter(functionName) + "EventObservable";
-        ParameterizedTypeName parameterizedTypeName = ParameterizedTypeName.get(ClassName.get(rx
-                .Observable.class), ClassName.get("", responseClassName));
-
-        MethodSpec.Builder observableMethodBuilder = MethodSpec.methodBuilder(generatedFunctionName)
-                .addModifiers(Modifier.PUBLIC)
-                .returns(parameterizedTypeName);
-
-
-        buildVariableLengthEventConstructor(
-                observableMethodBuilder, functionName, indexedParameters, nonIndexedParameters);
-
-
-        TypeSpec converter = TypeSpec.anonymousClassBuilder("")
-                .addSuperinterface(ParameterizedTypeName.get(
-                        ClassName.get(Func1.class),
-                        ClassName.get(Log.class),
-                        ClassName.get("", responseClassName)))
-                .addMethod(MethodSpec.methodBuilder("call")
-                        .addAnnotation(Override.class)
-                        .addModifiers(Modifier.PUBLIC)
-                        .addParameter(Log.class, "log")
-                        .returns(ClassName.get("", responseClassName))
-                        .addStatement("$T eventValues = extractEventParameters(event, log)",
-                                EventValues.class)
-                        .addStatement("$1T typedResponse = new $1T()",
-                                ClassName.get("", responseClassName))
-                        .addCode(buildTypedResponse("typedResponse", indexedParameters,
-                                nonIndexedParameters))
-                        .addStatement("return typedResponse")
-                        .build())
-                .build();
-
-        observableMethodBuilder.addStatement("$1T filter = new $1T($2T.EARLIEST,$2T.LATEST, " +
-                "getContractAddress())", EthFilter.class, DefaultBlockParameterName.class)
-                .addStatement("filter.addSingleTopic($T.encode(event))", EventEncoder.class)
-                .addStatement("return web3j.ethLogObservable(filter).map($L)", converter);
-
-        return observableMethodBuilder
-                .build();
-    }
-
-    static MethodSpec buildEventTransactionReceiptFunction(String responseClassName, String
-            functionName, List<NamedTypeName> indexedParameters, List<NamedTypeName>
-                                                                   nonIndexedParameters) throws
-            ClassNotFoundException {
-        ParameterizedTypeName parameterizedTypeName = ParameterizedTypeName.get(ClassName.get
-                (List.class), ClassName.get("", responseClassName));
-
-        String generatedFunctionName = "get" + Strings.capitaliseFirstLetter(functionName) +
-                "Events";
-        MethodSpec.Builder transactionMethodBuilder = MethodSpec.methodBuilder
-                (generatedFunctionName)
-                .addModifiers(Modifier.PUBLIC)
-                .addParameter(TransactionReceipt.class, "transactionReceipt")
-                .returns(parameterizedTypeName);
-
-        buildVariableLengthEventConstructor(
-                transactionMethodBuilder, functionName, indexedParameters, nonIndexedParameters);
-
-        transactionMethodBuilder.addStatement("$T valueList = extractEventParameters(event," +
-                "transactionReceipt)", ParameterizedTypeName.get(List.class, EventValues.class))
-                .addStatement("$1T responses = new $1T(valueList.size())",
-                        ParameterizedTypeName.get(ClassName.get(ArrayList.class),
-                                ClassName.get("", responseClassName)))
-                .beginControlFlow("for($T eventValues : valueList)", EventValues.class)
-                .addStatement("$1T typedResponse = new $1T()",
-                        ClassName.get("", responseClassName))
-                .addCode(buildTypedResponse("typedResponse", indexedParameters,
-                        nonIndexedParameters))
-                .addStatement("responses.add(typedResponse)")
-                .endControlFlow();
-
-
-        transactionMethodBuilder.addStatement("return responses");
-        return transactionMethodBuilder.build();
-    }
-
-    static void buildEventFunctions(
-            AbiDefinition functionDefinition,
-            TypeSpec.Builder classBuilder) throws ClassNotFoundException {
-
-        String functionName = functionDefinition.getName();
-        List<AbiDefinition.NamedType> inputs = functionDefinition.getInputs();
-        String responseClassName = Strings.capitaliseFirstLetter(functionName) + "EventResponse";
-
-        List<NamedTypeName> indexedParameters = new ArrayList<>();
-        List<NamedTypeName> nonIndexedParameters = new ArrayList<>();
-        for (AbiDefinition.NamedType namedType : inputs) {
-
-            if (namedType.isIndexed()) {
-                indexedParameters.add(new NamedTypeName(namedType.getName(), buildTypeName
-                        (namedType.getType())));
-            } else {
-                nonIndexedParameters.add(new NamedTypeName(namedType.getName(), buildTypeName
-                        (namedType.getType())));
-            }
-        }
-
-        classBuilder.addType(buildEventResponseObject(responseClassName, indexedParameters,
-                nonIndexedParameters));
-
-        classBuilder.addMethod(buildEventTransactionReceiptFunction(responseClassName,
-                functionName, indexedParameters, nonIndexedParameters));
-        classBuilder.addMethod(buildEventObservableFunction(responseClassName, functionName,
-                indexedParameters, nonIndexedParameters));
-    }
-
-    static CodeBlock buildTypedResponse(String objectName,
-                                        List<NamedTypeName> indexedParameters,
-                                        List<NamedTypeName> nonIndexedParameters) {
-        CodeBlock.Builder builder = CodeBlock.builder();
-        for (int i = 0; i < indexedParameters.size(); i++) {
-            builder.addStatement("$L.$L = ($T)eventValues.getIndexedValues().get($L)",
-                    objectName,
-                    indexedParameters.get(i).getName(),
-                    indexedParameters.get(i).getTypeName(),
-                    i);
-        }
-
-        for (int i = 0; i < nonIndexedParameters.size(); i++) {
-            builder.addStatement("$L.$L = ($T)eventValues.getNonIndexedValues().get($L)",
-                    objectName,
-                    nonIndexedParameters.get(i).getName(),
-                    nonIndexedParameters.get(i).getTypeName(),
-                    i);
-        }
-        return builder.build();
-    }
-
-    static TypeName buildTypeName(String typeDeclaration) {
-        String type = trimStorageDeclaration(typeDeclaration);
-
-        if (type.endsWith("]")) {
-            String[] splitType = type.split("\\[");
-            Class<?> baseType = AbiTypes.getType(splitType[0]);
-
-            TypeName typeName;
-            if (splitType[1].length() == 1) {
-                typeName = ParameterizedTypeName.get(DynamicArray.class, baseType);
-            } else {
-                // Unfortunately we can't encode it's length as a type
-                typeName = ParameterizedTypeName.get(StaticArray.class, baseType);
-            }
-            return typeName;
-        } else {
-            Class<?> cls = AbiTypes.getType(type);
-            return ClassName.get(cls);
-        }
-    }
-
-    private static String trimStorageDeclaration(String type) {
-        if (type.endsWith(" storage") || type.endsWith(" memory")) {
-            return type.split(" ")[0];
-        } else {
-            return type;
-        }
-    }
-
-    private static void buildVariableLengthReturnFunctionConstructor(
-            MethodSpec.Builder methodBuilder, String functionName, String inputParameters,
-            List<TypeName> outputParameterTypes) throws ClassNotFoundException {
-
-        List<Object> objects = new ArrayList<Object>();
-        objects.add(Function.class);
-        objects.add(Function.class);
-        objects.add(functionName);
-
-        objects.add(Arrays.class);
-        objects.add(Type.class);
-        objects.add(inputParameters);
-
-        objects.add(Arrays.class);
-        objects.add(TypeReference.class);
-        for (TypeName outputParameterType : outputParameterTypes) {
-            objects.add(TypeReference.class);
-            objects.add(outputParameterType);
-        }
-
-        String asListParams = Collection.join(
-                outputParameterTypes,
-                ", ",
-                new Collection.Function<TypeName, String>() {
-                    @Override
-                    public String apply(TypeName typeName) {
-                        return "new $T<$T>() {}";
-                    }
-                });
-
-        methodBuilder.addStatement("$T function = new $T($S, \n$T.<$T>asList($L), \n$T" +
-                ".<$T<?>>asList(" +
-                asListParams + "))", objects.toArray());
-    }
-
-    private static void buildVariableLengthEventConstructor(
-            MethodSpec.Builder methodBuilder, String eventName, List<NamedTypeName>
-            indexedParameterTypes,
-            List<NamedTypeName> nonIndexedParameterTypes) throws ClassNotFoundException {
-
-        List<Object> objects = new ArrayList<Object>();
-        objects.add(Event.class);
-        objects.add(Event.class);
-        objects.add(eventName);
-
-        objects.add(Arrays.class);
-        objects.add(TypeReference.class);
-        for (NamedTypeName indexedParameterType : indexedParameterTypes) {
-            objects.add(TypeReference.class);
-            objects.add(indexedParameterType.getTypeName());
-        }
-
-        objects.add(Arrays.class);
-        objects.add(TypeReference.class);
-        for (NamedTypeName indexedParameterType : nonIndexedParameterTypes) {
-            objects.add(TypeReference.class);
-            objects.add(indexedParameterType.getTypeName());
-        }
-
-        String indexedAsListParams = Collection.join(
-                indexedParameterTypes,
-                ", ",
-                new Collection.Function<NamedTypeName, String>() {
-                    @Override
-                    public String apply(NamedTypeName typeName) {
-                        return "new $T<$T>() {}";
-                    }
-                });
-
-        String nonIndexedAsListParams = Collection.join(
-                nonIndexedParameterTypes,
-                ", ",
-                new Collection.Function<NamedTypeName, String>() {
-                    @Override
-                    public String apply(NamedTypeName typeName) {
-                        return "new $T<$T>() {}";
-                    }
-                });
-
-        methodBuilder.addStatement("final $T event = new $T($S, \n" +
-                "$T.<$T<?>>asList(" + indexedAsListParams + "),\n" +
-                "$T.<$T<?>>asList(" + nonIndexedAsListParams + "))", objects.toArray());
-    }
-
-    private static class NamedTypeName {
-        private final TypeName typeName;
-        private final String name;
-
-        NamedTypeName(String name, TypeName typeName) {
-            this.name = name;
-            this.typeName = typeName;
-        }
-
-        public String getName() {
-            return name;
-        }
-
-        public TypeName getTypeName() {
-            return typeName;
-        }
-    }
-
->>>>>>> 8d7b59ae
 }