--- conflicted
+++ resolved
@@ -33,15 +33,9 @@
     }
 
     public Future<Utf8String> greet() {
-<<<<<<< HEAD
-        Function function = new Function<Utf8String>("greet",
+        Function function = new Function("greet",
                 Arrays.<Type>asList(),
-                Arrays.<TypeReference<Utf8String>>asList(new TypeReference<Utf8String>() {}));
-=======
-        Function function = new Function("greet", 
-                Arrays.<Type>asList(), 
                 Arrays.<TypeReference<?>>asList(new TypeReference<Utf8String>() {}));
->>>>>>> 3a3e3784
         return executeCallSingleValueReturnAsync(function);
     }
 
