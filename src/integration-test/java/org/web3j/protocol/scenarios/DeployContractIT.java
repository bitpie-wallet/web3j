package org.web3j.protocol.scenarios;

import java.math.BigInteger;
import java.util.List;

import org.junit.Test;

import org.web3j.abi.FunctionEncoder;
import org.web3j.abi.FunctionReturnDecoder;
import org.web3j.abi.datatypes.Function;
import org.web3j.abi.datatypes.Type;
import org.web3j.protocol.core.DefaultBlockParameterName;
import org.web3j.protocol.core.methods.request.Transaction;
import org.web3j.protocol.core.methods.response.TransactionReceipt;

import static junit.framework.TestCase.assertFalse;
import static org.hamcrest.core.Is.is;
import static org.hamcrest.core.IsEqual.equalTo;
import static org.junit.Assert.assertNotNull;
import static org.junit.Assert.assertThat;
import static org.junit.Assert.assertTrue;
import static org.junit.Assert.assertNotNull;

/**
 * Integration test demonstrating the full contract deployment workflow.
 */
public class DeployContractIT extends Scenario {

    @Test
    public void testContractCreation() throws Exception {
        boolean accountUnlocked = unlockAccount();
        assertTrue(accountUnlocked);

        String transactionHash = sendTransaction();
        assertFalse(transactionHash.isEmpty());

        TransactionReceipt transactionReceipt =
                waitForTransactionReceipt(transactionHash);

        assertThat(transactionReceipt.getTransactionHash(), is(transactionHash));

        assertFalse("Contract execution ran out of gas",
                transactionReceipt.getGasUsed().equals(GAS_LIMIT));

        String contractAddress = transactionReceipt.getContractAddress();
<<<<<<< HEAD
=======

>>>>>>> a6f35064
        assertNotNull(contractAddress);

        Function function = createFibonacciFunction();

        String responseValue = callSmartContractFunction(function, contractAddress);
        assertFalse(responseValue.isEmpty());

        List<Type> uint = FunctionReturnDecoder.decode(
                responseValue, function.getOutputParameters());
        assertThat(uint.size(), is(1));
        assertThat((BigInteger) uint.get(0).getValue(), equalTo(BigInteger.valueOf(13)));
    }

    private String sendTransaction() throws Exception {
        BigInteger nonce = getNonce(ALICE.getAddress());

        Transaction transaction = Transaction.createContractTransaction(
                ALICE.getAddress(),
                nonce,
                GAS_PRICE,
                GAS_LIMIT,
                BigInteger.ZERO,
                getFibonacciSolidityBinary());

        org.web3j.protocol.core.methods.response.EthSendTransaction
                transactionResponse = parity.ethSendTransaction(transaction)
                .sendAsync().get();

        return transactionResponse.getTransactionHash();
    }

    private String callSmartContractFunction(
            Function function, String contractAddress) throws Exception {

        String encodedFunction = FunctionEncoder.encode(function);

        org.web3j.protocol.core.methods.response.EthCall response = parity.ethCall(
                Transaction.createEthCallTransaction(contractAddress, encodedFunction),
                DefaultBlockParameterName.LATEST)
                .sendAsync().get();

        return response.getValue();
    }
}<|MERGE_RESOLUTION|>--- conflicted
+++ resolved
@@ -19,7 +19,6 @@
 import static org.junit.Assert.assertNotNull;
 import static org.junit.Assert.assertThat;
 import static org.junit.Assert.assertTrue;
-import static org.junit.Assert.assertNotNull;
 
 /**
  * Integration test demonstrating the full contract deployment workflow.
@@ -43,10 +42,7 @@
                 transactionReceipt.getGasUsed().equals(GAS_LIMIT));
 
         String contractAddress = transactionReceipt.getContractAddress();
-<<<<<<< HEAD
-=======
 
->>>>>>> a6f35064
         assertNotNull(contractAddress);
 
         Function function = createFibonacciFunction();
@@ -57,7 +53,7 @@
         List<Type> uint = FunctionReturnDecoder.decode(
                 responseValue, function.getOutputParameters());
         assertThat(uint.size(), is(1));
-        assertThat((BigInteger) uint.get(0).getValue(), equalTo(BigInteger.valueOf(13)));
+        assertThat(uint.get(0).getValue(), equalTo(BigInteger.valueOf(13)));
     }
 
     private String sendTransaction() throws Exception {
