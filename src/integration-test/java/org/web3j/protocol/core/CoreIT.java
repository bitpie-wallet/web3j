--- conflicted
+++ resolved
@@ -7,14 +7,11 @@
 import org.junit.Ignore;
 import org.junit.Test;
 
-<<<<<<< HEAD
 import org.web3j.protocol.Web3jFactory;
-=======
 import org.web3j.protocol.Web3j;
 import org.web3j.protocol.core.methods.response.EthAccounts;
 import org.web3j.protocol.core.methods.response.EthBlock;
 import org.web3j.protocol.core.methods.response.EthBlockNumber;
->>>>>>> a6f35064
 import org.web3j.protocol.core.methods.response.EthCall;
 import org.web3j.protocol.core.methods.response.EthCoinbase;
 import org.web3j.protocol.core.methods.response.EthCompileLLL;
@@ -416,8 +413,7 @@
         ethFilter.addSingleTopic(eventSignature);
 
         // eth_newFilter
-        EthFilter ethNewFilter =
-                web3j.ethNewFilter(ethFilter).send();
+        EthFilter ethNewFilter = web3j.ethNewFilter(ethFilter).send();
         BigInteger filterId = ethNewFilter.getFilterId();
 
         // eth_getFilterLogs
@@ -449,8 +445,7 @@
 
     @Test
     public void testEthGetLogs() throws Exception {
-        org.web3j.protocol.core.methods.request.EthFilter ethFilter =
-                new org.web3j.protocol.core.methods.request.EthFilter(
+        org.web3j.protocol.core.methods.request.EthFilter ethFilter = new org.web3j.protocol.core.methods.request.EthFilter(
                 DefaultBlockParameterName.EARLIEST,
                 DefaultBlockParameterName.LATEST,
                 config.validContractAddress()
