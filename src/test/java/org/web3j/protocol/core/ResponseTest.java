--- conflicted
+++ resolved
@@ -6,11 +6,6 @@
 import java.util.Collections;
 import java.util.HashMap;
 import java.util.List;
-<<<<<<< HEAD
-=======
-import java.util.Map;
-import java.util.Optional;
->>>>>>> 0ae13d75
 
 import org.hamcrest.CoreMatchers;
 import org.junit.Test;
@@ -207,8 +202,7 @@
 
         EthSyncing ethSyncing = deserialiseResponse(EthSyncing.class);
 
-        assertThat(ethSyncing.getResult(),
-                CoreMatchers.<EthSyncing.Result>equalTo(new EthSyncing.Syncing("0x384", "0x386", "0x454", null, null)));
+        assertThat(ethSyncing.getResult(), CoreMatchers.<EthSyncing.Result>equalTo(new EthSyncing.Syncing("0x384", "0x386", "0x454", null, null)));
     }
 
     @Test
@@ -561,12 +555,7 @@
                         "0x39a3eb432fbef1fc"
                 )
         );
-<<<<<<< HEAD
-        assertThat(ethBlock.getBlock(),
-                equalTo(block));
-=======
         assertThat(ethBlock.getBlock(), equalTo(block));
->>>>>>> 0ae13d75
     }
 
     @Test
@@ -676,12 +665,7 @@
                         "0x39a3eb432fbef1fc"
                 )
         );
-<<<<<<< HEAD
-        assertThat(ethBlock.getBlock(),
-                equalTo(block));
-=======
         assertThat(ethBlock.getBlock(), equalTo(block));
->>>>>>> 0ae13d75
     }
 
     // Remove once Geth & Parity return the same v value in transactions
@@ -792,12 +776,7 @@
                         "0x39a3eb432fbef1fc"
                 )
         );
-<<<<<<< HEAD
-        assertThat(ethBlock.getBlock(),
-                equalTo(block));
-=======
         assertThat(ethBlock.getBlock(), equalTo(block));
->>>>>>> 0ae13d75
     }
 
     @Test
