--- conflicted
+++ resolved
@@ -6,19 +6,17 @@
 import java.io.File;
 import java.io.IOException;
 import java.net.URL;
-import java.nio.file.Files;
 import java.util.Arrays;
 
 import com.squareup.javapoet.ClassName;
 import com.squareup.javapoet.ParameterizedTypeName;
-<<<<<<< HEAD
+import org.junit.After;
+import org.junit.Before;
 import com.squareup.javapoet.TypeName;
 import org.hamcrest.core.Is;
-=======
-import org.junit.After;
-import org.junit.Before;
->>>>>>> 8b496dfb
+import org.junit.Rule;
 import org.junit.Test;
+import org.junit.rules.TemporaryFolder;
 
 import org.web3j.abi.datatypes.DynamicArray;
 import org.web3j.abi.datatypes.StaticArray;
@@ -39,6 +37,9 @@
     private String tempDirPath;
 
     private String solidityBaseDir;
+
+    @Rule
+    public TemporaryFolder folder = new TemporaryFolder();
 
     @Before
     public void setUp() throws Exception {
@@ -126,15 +127,14 @@
 
     private void verifyGeneratedCode(String sourceFile) throws IOException {
         JavaCompiler compiler = ToolProvider.getSystemJavaCompiler();
-        DiagnosticCollector<JavaFileObject> diagnostics = new DiagnosticCollector<>();
+        DiagnosticCollector<JavaFileObject> diagnostics = new DiagnosticCollector<JavaFileObject>();
 
-        try (StandardJavaFileManager fileManager =
-                     compiler.getStandardFileManager(diagnostics, null, null)) {
-            Iterable<? extends JavaFileObject> compilationUnits = fileManager
-                    .getJavaFileObjectsFromStrings(Arrays.asList(sourceFile));
-            JavaCompiler.CompilationTask task = compiler.getTask(
-                    null, fileManager, diagnostics, null, null, compilationUnits);
-            assertTrue("Generated contract contains compile time error", task.call());
-        }
+        StandardJavaFileManager fileManager =
+                compiler.getStandardFileManager(diagnostics, null, null);
+        Iterable<? extends JavaFileObject> compilationUnits = fileManager
+                .getJavaFileObjectsFromStrings(Arrays.asList(sourceFile));
+        JavaCompiler.CompilationTask task = compiler.getTask(
+                null, fileManager, diagnostics, null, null, compilationUnits);
+        assertTrue("Generated contract contains compile time error", task.call());
     }
 }