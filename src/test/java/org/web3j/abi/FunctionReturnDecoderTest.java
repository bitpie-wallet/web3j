package org.web3j.abi;


import java.math.BigInteger;
import java.util.Arrays;
import java.util.Collections;
import java.util.List;

import org.hamcrest.CoreMatchers;
import org.hamcrest.core.IsEqual;
import org.junit.Test;

import org.web3j.abi.datatypes.*;
import org.web3j.abi.datatypes.generated.Bytes32;
import org.web3j.abi.datatypes.generated.Uint256;
import org.web3j.crypto.Hash;
import org.web3j.utils.Numeric;

import static org.hamcrest.CoreMatchers.is;
import static org.junit.Assert.assertThat;

public class FunctionReturnDecoderTest {

    @Test
    public void testSimpleFunctionDecode() {
<<<<<<< HEAD
        Function function = new Function<Uint>(
=======
        Function function = new Function(
>>>>>>> 3a3e3784
                "test",
                Collections.<Type>emptyList(),
                Collections.<TypeReference<Uint>>singletonList(new TypeReference<Uint>(){})
        );

        assertThat(FunctionReturnDecoder.decode(
                "0x0000000000000000000000000000000000000000000000000000000000000037",
                function.getOutputParameters()),
                IsEqual.<List>equalTo(Collections.singletonList(new Uint(BigInteger.valueOf(55)))));
    }

    @Test
    public void testSimpleFunctionStringResultDecode() {
        Function function = new Function<Utf8String>("simple",
                Arrays.<Type>asList(),
                Collections.<TypeReference<Utf8String>>singletonList(new TypeReference<Utf8String>() {
                }));

        List<Type> utf8Strings = FunctionReturnDecoder.decode(

                "0x0000000000000000000000000000000000000000000000000000000000000020" +
                        "000000000000000000000000000000000000000000000000000000000000000d" +
                        "6f6e65206d6f72652074696d6500000000000000000000000000000000000000",
                function.getOutputParameters());

        assertThat(utf8Strings.get(0).getValue(), is("one more time"));
    }

    @Test
    public void testFunctionEmptyStringResultDecode() {
        Function function = new Function<Utf8String>("test",
                Collections.<Type>emptyList(),
                Collections.<TypeReference<Utf8String>>singletonList(new TypeReference<Utf8String>() {
                }));

        List<Type> utf8Strings = FunctionReturnDecoder.decode(
                "0x0000000000000000000000000000000000000000000000000000000000000020" +
                        "0000000000000000000000000000000000000000000000000000000000000000",
                function.getOutputParameters());

        assertThat(utf8Strings.get(0).getValue(), is(""));
    }

    @Test
    public void testMultipleResultFunctionDecode() {
<<<<<<< HEAD
        Function function = new Function<Uint>(
=======
        Function function = new Function(
>>>>>>> 3a3e3784
                "test",
                Collections.<Type>emptyList(),
                Arrays.asList(new TypeReference<Uint>() { }, new TypeReference<Uint>() { })
        );

        assertThat(FunctionReturnDecoder.decode(
                "0x0000000000000000000000000000000000000000000000000000000000000037" +
                "0000000000000000000000000000000000000000000000000000000000000007",
                function.getOutputParameters()),
                IsEqual.<List>equalTo(Arrays.asList(new Uint(BigInteger.valueOf(55)),
                        new Uint(BigInteger.valueOf(7)))));
    }

    @Test
    public void testVoidResultFunctionDecode() {
<<<<<<< HEAD
        Function function = new Function<Type>(
=======
        Function function = new Function(
>>>>>>> 3a3e3784
                "test",
                Collections.<Type>emptyList(),
                Collections.<TypeReference<Type>>emptyList());

        assertThat(FunctionReturnDecoder.decode("0x", function.getOutputParameters()),
                CoreMatchers.<List>is(Collections.emptyList()));
    }

    @Test
    public void testEmptyResultFunctionDecode() {
<<<<<<< HEAD
        Function function = new Function<Uint>(
=======
        Function function = new Function(
>>>>>>> 3a3e3784
                "test",
                Collections.<Type>emptyList(),
                Collections.<TypeReference<Uint>>singletonList(new TypeReference<Uint>() { }));

        assertThat(FunctionReturnDecoder.decode("0x", function.getOutputParameters()),
                CoreMatchers.<List>is(Collections.emptyList()));
    }

    @Test
    public void testDecodeIndexedUint256Value() {
        Uint256 value = new Uint256(BigInteger.TEN);
        String encoded = TypeEncoder.encodeNumeric(value);

        assertThat(FunctionReturnDecoder.decodeIndexedValue(
                encoded,
                new TypeReference<Uint256>() {}),
                IsEqual.<Type>equalTo(value));
    }

    @Test
    public void testDecodeIndexedStringValue() {
        Utf8String string = new Utf8String("some text");
        String encoded = TypeEncoder.encodeString(string);
        String hash = Hash.sha3(encoded);

        assertThat(FunctionReturnDecoder.decodeIndexedValue(
                hash,
                new TypeReference<Utf8String>() {}),
                IsEqual.<Type>equalTo(new Bytes32(Numeric.hexStringToByteArray(hash))));
    }

    @Test
    public void testDecodeIndexedDynamicBytesValue() {
        DynamicBytes bytes = new DynamicBytes(new byte[]{ 1, 2, 3, 4, 5});
        String encoded = TypeEncoder.encodeDynamicBytes(bytes);
        String hash = Hash.sha3(encoded);

        assertThat(FunctionReturnDecoder.decodeIndexedValue(
                hash,
                new TypeReference<DynamicBytes>() {}),
                IsEqual.<Type>equalTo(new Bytes32(Numeric.hexStringToByteArray(hash))));
    }

    @Test
    public void testDecodeIndexedDynamicArrayValue() {
        DynamicArray<Uint256> array = new DynamicArray<Uint256>(new Uint256(BigInteger.TEN));
        String encoded = TypeEncoder.encodeDynamicArray(array);
        String hash = Hash.sha3(encoded);

        assertThat(FunctionReturnDecoder.decodeIndexedValue(
                hash,
                new TypeReference<DynamicArray>() {}),
                IsEqual.<Type>equalTo(new Bytes32(Numeric.hexStringToByteArray(hash))));
    }
}<|MERGE_RESOLUTION|>--- conflicted
+++ resolved
@@ -23,14 +23,10 @@
 
     @Test
     public void testSimpleFunctionDecode() {
-<<<<<<< HEAD
-        Function function = new Function<Uint>(
-=======
         Function function = new Function(
->>>>>>> 3a3e3784
                 "test",
                 Collections.<Type>emptyList(),
-                Collections.<TypeReference<Uint>>singletonList(new TypeReference<Uint>(){})
+                Collections.<TypeReference<?>>singletonList(new TypeReference<Uint>(){})
         );
 
         assertThat(FunctionReturnDecoder.decode(
@@ -41,9 +37,9 @@
 
     @Test
     public void testSimpleFunctionStringResultDecode() {
-        Function function = new Function<Utf8String>("simple",
+        Function function = new Function("simple",
                 Arrays.<Type>asList(),
-                Collections.<TypeReference<Utf8String>>singletonList(new TypeReference<Utf8String>() {
+                Collections.<TypeReference<?>>singletonList(new TypeReference<Utf8String>() {
                 }));
 
         List<Type> utf8Strings = FunctionReturnDecoder.decode(
@@ -58,9 +54,9 @@
 
     @Test
     public void testFunctionEmptyStringResultDecode() {
-        Function function = new Function<Utf8String>("test",
+        Function function = new Function("test",
                 Collections.<Type>emptyList(),
-                Collections.<TypeReference<Utf8String>>singletonList(new TypeReference<Utf8String>() {
+                Collections.<TypeReference<?>>singletonList(new TypeReference<Utf8String>() {
                 }));
 
         List<Type> utf8Strings = FunctionReturnDecoder.decode(
@@ -73,11 +69,7 @@
 
     @Test
     public void testMultipleResultFunctionDecode() {
-<<<<<<< HEAD
-        Function function = new Function<Uint>(
-=======
         Function function = new Function(
->>>>>>> 3a3e3784
                 "test",
                 Collections.<Type>emptyList(),
                 Arrays.asList(new TypeReference<Uint>() { }, new TypeReference<Uint>() { })
@@ -93,14 +85,10 @@
 
     @Test
     public void testVoidResultFunctionDecode() {
-<<<<<<< HEAD
-        Function function = new Function<Type>(
-=======
         Function function = new Function(
->>>>>>> 3a3e3784
                 "test",
                 Collections.<Type>emptyList(),
-                Collections.<TypeReference<Type>>emptyList());
+                Collections.<TypeReference<?>>emptyList());
 
         assertThat(FunctionReturnDecoder.decode("0x", function.getOutputParameters()),
                 CoreMatchers.<List>is(Collections.emptyList()));
@@ -108,14 +96,10 @@
 
     @Test
     public void testEmptyResultFunctionDecode() {
-<<<<<<< HEAD
-        Function function = new Function<Uint>(
-=======
         Function function = new Function(
->>>>>>> 3a3e3784
                 "test",
                 Collections.<Type>emptyList(),
-                Collections.<TypeReference<Uint>>singletonList(new TypeReference<Uint>() { }));
+                Collections.<TypeReference<?>>singletonList(new TypeReference<Uint>() { }));
 
         assertThat(FunctionReturnDecoder.decode("0x", function.getOutputParameters()),
                 CoreMatchers.<List>is(Collections.emptyList()));
