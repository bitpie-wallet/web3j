package org.web3j.generated;

import java.math.BigInteger;
import java.util.ArrayList;
import java.util.Arrays;
import java.util.Collections;
import java.util.List;
import org.web3j.abi.EventEncoder;
import org.web3j.abi.FunctionEncoder;
import org.web3j.abi.TypeReference;
import org.web3j.abi.datatypes.Address;
import org.web3j.abi.datatypes.Event;
import org.web3j.abi.datatypes.Function;
import org.web3j.abi.datatypes.Type;
import org.web3j.abi.datatypes.Utf8String;
import org.web3j.abi.datatypes.generated.Uint256;
import org.web3j.abi.datatypes.generated.Uint8;
import org.web3j.crypto.Credentials;
import org.web3j.protocol.Web3j;
import org.web3j.protocol.core.DefaultBlockParameter;
import org.web3j.protocol.core.RemoteCall;
import org.web3j.protocol.core.methods.request.EthFilter;
import org.web3j.protocol.core.methods.response.Log;
import org.web3j.protocol.core.methods.response.TransactionReceipt;
import org.web3j.tx.Contract;
import org.web3j.tx.TransactionManager;
import rx.Observable;
import rx.functions.Func1;

/**
 * <p>Auto generated code.
 * <p><strong>Do not modify!</strong>
 * <p>Please use the <a href="https://docs.web3j.io/command_line.html">web3j command line tools</a>,
 * or the org.web3j.codegen.SolidityFunctionWrapperGenerator in the
 * <a href="https://github.com/web3j/web3j/tree/master/codegen">codegen module</a> to update.
 *
 * <p>Generated with web3j version 3.3.1.
 */
public class HumanStandardToken extends Contract {
    private static final String BINARY = "606060405260408051908101604052600481527f48302e31000000000000000000000000000000000000000000000000000000006020820152600690805161004b9291602001906100e7565b50341561005757600080fd5b6040516109fa3803806109fa833981016040528080519190602001805182019190602001805191906020018051600160a060020a0333166000908152600160205260408120879055869055909101905060038380516100ba9291602001906100e7565b506004805460ff191660ff841617905560058180516100dd9291602001906100e7565b5050505050610182565b828054600181600116156101000203166002900490600052602060002090601f016020900481019282601f1061012857805160ff1916838001178555610155565b82800160010185558215610155579182015b8281111561015557825182559160200191906001019061013a565b50610161929150610165565b5090565b61017f91905b80821115610161576000815560010161016b565b90565b610869806101916000396000f3006060604052600436106100955763ffffffff60e060020a60003504166306fdde0381146100a5578063095ea7b31461012f57806318160ddd1461016557806323b872dd1461018a578063313ce567146101b257806354fd4d50146101db57806370a08231146101ee57806395d89b411461020d578063a9059cbb14610220578063cae9ca5114610242578063dd62ed3e146102a7575b34156100a057600080fd5b600080fd5b34156100b057600080fd5b6100b86102cc565b60405160208082528190810183818151815260200191508051906020019080838360005b838110156100f45780820151838201526020016100dc565b50505050905090810190601f1680156101215780820380516001836020036101000a031916815260200191505b509250505060405180910390f35b341561013a57600080fd5b610151600160a060020a036004351660243561036a565b604051901515815260200160405180910390f35b341561017057600080fd5b6101786103d7565b60405190815260200160405180910390f35b341561019557600080fd5b610151600160a060020a03600435811690602435166044356103dd565b34156101bd57600080fd5b6101c56104d5565b60405160ff909116815260200160405180910390f35b34156101e657600080fd5b6100b86104de565b34156101f957600080fd5b610178600160a060020a0360043516610549565b341561021857600080fd5b6100b8610564565b341561022b57600080fd5b610151600160a060020a03600435166024356105cf565b341561024d57600080fd5b61015160048035600160a060020a03169060248035919060649060443590810190830135806020601f8201819004810201604051908101604052818152929190602084018383808284375094965061067295505050505050565b34156102b257600080fd5b610178600160a060020a0360043581169060243516610812565b60038054600181600116156101000203166002900480601f0160208091040260200160405190810160405280929190818152602001828054600181600116156101000203166002900480156103625780601f1061033757610100808354040283529160200191610362565b820191906000526020600020905b81548152906001019060200180831161034557829003601f168201915b505050505081565b600160a060020a03338116600081815260026020908152604080832094871680845294909152808220859055909291907f8c5be1e5ebec7d5bd14f71427d1e84f3dd0314c0f7b2291e5b200ac8c7c3b9259085905190815260200160405180910390a35060015b92915050565b60005481565b600160a060020a03831660009081526001602052604081205482901080159061042d5750600160a060020a0380851660009081526002602090815260408083203390941683529290522054829010155b80156104395750600082115b156104ca57600160a060020a03808416600081815260016020908152604080832080548801905588851680845281842080548990039055600283528184203390961684529490915290819020805486900390559091907fddf252ad1be2c89b69c2b068fc378daa952ba7f163c4a11628f55a4df523b3ef9085905190815260200160405180910390a35060016104ce565b5060005b9392505050565b60045460ff1681565b60068054600181600116156101000203166002900480601f0160208091040260200160405190810160405280929190818152602001828054600181600116156101000203166002900480156103625780601f1061033757610100808354040283529160200191610362565b600160a060020a031660009081526001602052604090205490565b60058054600181600116156101000203166002900480601f0160208091040260200160405190810160405280929190818152602001828054600181600116156101000203166002900480156103625780601f1061033757610100808354040283529160200191610362565b600160a060020a0333166000908152600160205260408120548290108015906105f85750600082115b1561066a57600160a060020a033381166000818152600160205260408082208054879003905592861680825290839020805486019055917fddf252ad1be2c89b69c2b068fc378daa952ba7f163c4a11628f55a4df523b3ef9085905190815260200160405180910390a35060016103d1565b5060006103d1565b600160a060020a03338116600081815260026020908152604080832094881680845294909152808220869055909291907f8c5be1e5ebec7d5bd14f71427d1e84f3dd0314c0f7b2291e5b200ac8c7c3b9259086905190815260200160405180910390a383600160a060020a03166040517f72656365697665417070726f76616c28616464726573732c75696e743235362c81527f616464726573732c6279746573290000000000000000000000000000000000006020820152602e01604051809103902060e060020a9004338530866040518563ffffffff1660e060020a0281526004018085600160a060020a0316600160a060020a0316815260200184815260200183600160a060020a0316600160a060020a03168152602001828051906020019080838360005b838110156107b357808201518382015260200161079b565b50505050905090810190601f1680156107e05780820380516001836020036101000a031916815260200191505b5094505050505060006040518083038160008761646e5a03f192505050151561080857600080fd5b5060019392505050565b600160a060020a039182166000908152600260209081526040808320939094168252919091522054905600a165627a7a72305820157a6daf37d8e05e02039139656c677b7fa63b9f122b307e5d1c2af64f73f5dc0029";

    public static final Event TRANSFER_EVENT = new Event("Transfer", 
            Arrays.<TypeReference<?>>asList(new TypeReference<Address>() {}, new TypeReference<Address>() {}),
            Arrays.<TypeReference<?>>asList(new TypeReference<Uint256>() {}));
    ;

    public static final Event APPROVAL_EVENT = new Event("Approval", 
            Arrays.<TypeReference<?>>asList(new TypeReference<Address>() {}, new TypeReference<Address>() {}),
            Arrays.<TypeReference<?>>asList(new TypeReference<Uint256>() {}));
    ;

    public static final String FUNC_NAME = "name";

    public static final String FUNC_APPROVE = "approve";

    public static final String FUNC_TOTALSUPPLY = "totalSupply";

    public static final String FUNC_TRANSFERFROM = "transferFrom";

    public static final String FUNC_DECIMALS = "decimals";

    public static final String FUNC_VERSION = "version";

    public static final String FUNC_BALANCEOF = "balanceOf";

    public static final String FUNC_SYMBOL = "symbol";

    public static final String FUNC_TRANSFER = "transfer";

    public static final String FUNC_APPROVEANDCALL = "approveAndCall";

    public static final String FUNC_ALLOWANCE = "allowance";

    protected HumanStandardToken(String contractAddress, Web3j web3j, Credentials credentials, BigInteger gasPrice, BigInteger gasLimit) {
        super(BINARY, contractAddress, web3j, credentials, gasPrice, gasLimit);
    }

    protected HumanStandardToken(String contractAddress, Web3j web3j, TransactionManager transactionManager, BigInteger gasPrice, BigInteger gasLimit) {
        super(BINARY, contractAddress, web3j, transactionManager, gasPrice, gasLimit);
    }

    public RemoteCall<String> name() {
        final Function function = new Function(FUNC_NAME,
                Arrays.<Type>asList(),
                Arrays.<TypeReference<?>>asList(new TypeReference<Utf8String>() {}));
        return executeRemoteCallSingleValueReturn(function, String.class);
    }

    public RemoteCall<TransactionReceipt> approve(String _spender, BigInteger _value) {
        final Function function = new Function(
                FUNC_APPROVE,
                Arrays.<Type>asList(new org.web3j.abi.datatypes.Address(_spender),
                        new org.web3j.abi.datatypes.generated.Uint256(_value)),
                Collections.<TypeReference<?>>emptyList());
        return executeRemoteCallTransaction(function);
    }

    public RemoteCall<BigInteger> totalSupply() {
        final Function function = new Function(FUNC_TOTALSUPPLY,
                Arrays.<Type>asList(),
                Arrays.<TypeReference<?>>asList(new TypeReference<Uint256>() {}));
        return executeRemoteCallSingleValueReturn(function, BigInteger.class);
    }

    public RemoteCall<TransactionReceipt> transferFrom(String _from, String _to, BigInteger _value) {
        final Function function = new Function(
                FUNC_TRANSFERFROM,
                Arrays.<Type>asList(new org.web3j.abi.datatypes.Address(_from),
                        new org.web3j.abi.datatypes.Address(_to),
                        new org.web3j.abi.datatypes.generated.Uint256(_value)),
                Collections.<TypeReference<?>>emptyList());
        return executeRemoteCallTransaction(function);
    }

    public RemoteCall<BigInteger> decimals() {
        final Function function = new Function(FUNC_DECIMALS,
                Arrays.<Type>asList(),
                Arrays.<TypeReference<?>>asList(new TypeReference<Uint8>() {}));
        return executeRemoteCallSingleValueReturn(function, BigInteger.class);
    }

    public RemoteCall<String> version() {
        final Function function = new Function(FUNC_VERSION,
                Arrays.<Type>asList(),
                Arrays.<TypeReference<?>>asList(new TypeReference<Utf8String>() {}));
        return executeRemoteCallSingleValueReturn(function, String.class);
    }

    public RemoteCall<BigInteger> balanceOf(String _owner) {
        final Function function = new Function(FUNC_BALANCEOF,
                Arrays.<Type>asList(new org.web3j.abi.datatypes.Address(_owner)),
                Arrays.<TypeReference<?>>asList(new TypeReference<Uint256>() {}));
        return executeRemoteCallSingleValueReturn(function, BigInteger.class);
    }

    public RemoteCall<String> symbol() {
        final Function function = new Function(FUNC_SYMBOL,
                Arrays.<Type>asList(),
                Arrays.<TypeReference<?>>asList(new TypeReference<Utf8String>() {}));
        return executeRemoteCallSingleValueReturn(function, String.class);
    }

    public RemoteCall<TransactionReceipt> transfer(String _to, BigInteger _value) {
        final Function function = new Function(
                FUNC_TRANSFER,
                Arrays.<Type>asList(new org.web3j.abi.datatypes.Address(_to),
                        new org.web3j.abi.datatypes.generated.Uint256(_value)),
                Collections.<TypeReference<?>>emptyList());
        return executeRemoteCallTransaction(function);
    }

    public RemoteCall<TransactionReceipt> approveAndCall(String _spender, BigInteger _value, byte[] _extraData) {
        final Function function = new Function(
                FUNC_APPROVEANDCALL,
                Arrays.<Type>asList(new org.web3j.abi.datatypes.Address(_spender),
                        new org.web3j.abi.datatypes.generated.Uint256(_value),
                        new org.web3j.abi.datatypes.DynamicBytes(_extraData)),
                Collections.<TypeReference<?>>emptyList());
        return executeRemoteCallTransaction(function);
    }

    public RemoteCall<BigInteger> allowance(String _owner, String _spender) {
        final Function function = new Function(FUNC_ALLOWANCE,
                Arrays.<Type>asList(new org.web3j.abi.datatypes.Address(_owner),
                        new org.web3j.abi.datatypes.Address(_spender)),
                Arrays.<TypeReference<?>>asList(new TypeReference<Uint256>() {}));
        return executeRemoteCallSingleValueReturn(function, BigInteger.class);
    }

    public static RemoteCall<HumanStandardToken> deploy(Web3j web3j, Credentials credentials, BigInteger gasPrice, BigInteger gasLimit, BigInteger _initialAmount, String _tokenName, BigInteger _decimalUnits, String _tokenSymbol) {
        String encodedConstructor = FunctionEncoder.encodeConstructor(Arrays.<Type>asList(new org.web3j.abi.datatypes.generated.Uint256(_initialAmount),
                new org.web3j.abi.datatypes.Utf8String(_tokenName),
                new org.web3j.abi.datatypes.generated.Uint8(_decimalUnits),
                new org.web3j.abi.datatypes.Utf8String(_tokenSymbol)));
        return deployRemoteCall(HumanStandardToken.class, web3j, credentials, gasPrice, gasLimit, BINARY, encodedConstructor);
    }

    public static RemoteCall<HumanStandardToken> deploy(Web3j web3j, TransactionManager transactionManager, BigInteger gasPrice, BigInteger gasLimit, BigInteger _initialAmount, String _tokenName, BigInteger _decimalUnits, String _tokenSymbol) {
        String encodedConstructor = FunctionEncoder.encodeConstructor(Arrays.<Type>asList(new org.web3j.abi.datatypes.generated.Uint256(_initialAmount),
                new org.web3j.abi.datatypes.Utf8String(_tokenName),
                new org.web3j.abi.datatypes.generated.Uint8(_decimalUnits),
                new org.web3j.abi.datatypes.Utf8String(_tokenSymbol)));
        return deployRemoteCall(HumanStandardToken.class, web3j, transactionManager, gasPrice, gasLimit, BINARY, encodedConstructor);
    }

    public List<TransferEventResponse> getTransferEvents(TransactionReceipt transactionReceipt) {
<<<<<<< HEAD
        final Event event = new Event("Transfer",
                Arrays.<TypeReference<?>>asList(new TypeReference<Address>() {}, new TypeReference<Address>() {}),
                Arrays.<TypeReference<?>>asList(new TypeReference<Uint256>() {}));
        List<Contract.EventValuesWithLog> valueList = extractEventParametersWithLog(event, transactionReceipt);
=======
        List<Contract.EventValuesWithLog> valueList = extractEventParametersWithLog(TRANSFER_EVENT, transactionReceipt);
>>>>>>> a572c87b
        ArrayList<TransferEventResponse> responses = new ArrayList<TransferEventResponse>(valueList.size());
        for (Contract.EventValuesWithLog eventValues : valueList) {
            TransferEventResponse typedResponse = new TransferEventResponse();
            typedResponse.log = eventValues.getLog();
            typedResponse._from = (String) eventValues.getIndexedValues().get(0).getValue();
            typedResponse._to = (String) eventValues.getIndexedValues().get(1).getValue();
            typedResponse._value = (BigInteger) eventValues.getNonIndexedValues().get(0).getValue();
            responses.add(typedResponse);
        }
        return responses;
    }

<<<<<<< HEAD
    public Observable<TransferEventResponse> transferEventObservable(DefaultBlockParameter startBlock, DefaultBlockParameter endBlock) {
        final Event event = new Event("Transfer",
                Arrays.<TypeReference<?>>asList(new TypeReference<Address>() {}, new TypeReference<Address>() {}),
                Arrays.<TypeReference<?>>asList(new TypeReference<Uint256>() {}));
        EthFilter filter = new EthFilter(startBlock, endBlock, getContractAddress());
        filter.addSingleTopic(EventEncoder.encode(event));
=======
    public Observable<TransferEventResponse> transferEventObservable(EthFilter filter) {
>>>>>>> a572c87b
        return web3j.ethLogObservable(filter).map(new Func1<Log, TransferEventResponse>() {
            @Override
            public TransferEventResponse call(Log log) {
                Contract.EventValuesWithLog eventValues = extractEventParametersWithLog(TRANSFER_EVENT, log);
                TransferEventResponse typedResponse = new TransferEventResponse();
                typedResponse.log = log;
                typedResponse._from = (String) eventValues.getIndexedValues().get(0).getValue();
                typedResponse._to = (String) eventValues.getIndexedValues().get(1).getValue();
                typedResponse._value = (BigInteger) eventValues.getNonIndexedValues().get(0).getValue();
                return typedResponse;
            }
        });
    }

    public Observable<TransferEventResponse> transferEventObservable(DefaultBlockParameter startBlock, DefaultBlockParameter endBlock) {
        EthFilter filter = new EthFilter(startBlock, endBlock, getContractAddress());
        filter.addSingleTopic(EventEncoder.encode(TRANSFER_EVENT));
        return transferEventObservable(filter);
    }

    public List<ApprovalEventResponse> getApprovalEvents(TransactionReceipt transactionReceipt) {
<<<<<<< HEAD
        final Event event = new Event("Approval",
                Arrays.<TypeReference<?>>asList(new TypeReference<Address>() {}, new TypeReference<Address>() {}),
                Arrays.<TypeReference<?>>asList(new TypeReference<Uint256>() {}));
        List<Contract.EventValuesWithLog> valueList = extractEventParametersWithLog(event, transactionReceipt);
=======
        List<Contract.EventValuesWithLog> valueList = extractEventParametersWithLog(APPROVAL_EVENT, transactionReceipt);
>>>>>>> a572c87b
        ArrayList<ApprovalEventResponse> responses = new ArrayList<ApprovalEventResponse>(valueList.size());
        for (Contract.EventValuesWithLog eventValues : valueList) {
            ApprovalEventResponse typedResponse = new ApprovalEventResponse();
            typedResponse.log = eventValues.getLog();
            typedResponse._owner = (String) eventValues.getIndexedValues().get(0).getValue();
            typedResponse._spender = (String) eventValues.getIndexedValues().get(1).getValue();
            typedResponse._value = (BigInteger) eventValues.getNonIndexedValues().get(0).getValue();
            responses.add(typedResponse);
        }
        return responses;
    }

<<<<<<< HEAD
    public Observable<ApprovalEventResponse> approvalEventObservable(DefaultBlockParameter startBlock, DefaultBlockParameter endBlock) {
        final Event event = new Event("Approval",
                Arrays.<TypeReference<?>>asList(new TypeReference<Address>() {}, new TypeReference<Address>() {}),
                Arrays.<TypeReference<?>>asList(new TypeReference<Uint256>() {}));
        EthFilter filter = new EthFilter(startBlock, endBlock, getContractAddress());
        filter.addSingleTopic(EventEncoder.encode(event));
=======
    public Observable<ApprovalEventResponse> approvalEventObservable(EthFilter filter) {
>>>>>>> a572c87b
        return web3j.ethLogObservable(filter).map(new Func1<Log, ApprovalEventResponse>() {
            @Override
            public ApprovalEventResponse call(Log log) {
                Contract.EventValuesWithLog eventValues = extractEventParametersWithLog(APPROVAL_EVENT, log);
                ApprovalEventResponse typedResponse = new ApprovalEventResponse();
                typedResponse.log = log;
                typedResponse._owner = (String) eventValues.getIndexedValues().get(0).getValue();
                typedResponse._spender = (String) eventValues.getIndexedValues().get(1).getValue();
                typedResponse._value = (BigInteger) eventValues.getNonIndexedValues().get(0).getValue();
                return typedResponse;
            }
        });
    }

<<<<<<< HEAD
=======
    public Observable<ApprovalEventResponse> approvalEventObservable(DefaultBlockParameter startBlock, DefaultBlockParameter endBlock) {
        EthFilter filter = new EthFilter(startBlock, endBlock, getContractAddress());
        filter.addSingleTopic(EventEncoder.encode(APPROVAL_EVENT));
        return approvalEventObservable(filter);
    }

    public RemoteCall<String> name() {
        final Function function = new Function("name", 
                Arrays.<Type>asList(), 
                Arrays.<TypeReference<?>>asList(new TypeReference<Utf8String>() {}));
        return executeRemoteCallSingleValueReturn(function, String.class);
    }

    public RemoteCall<TransactionReceipt> approve(String _spender, BigInteger _value) {
        final Function function = new Function(
                "approve", 
                Arrays.<Type>asList(new org.web3j.abi.datatypes.Address(_spender), 
                new org.web3j.abi.datatypes.generated.Uint256(_value)), 
                Collections.<TypeReference<?>>emptyList());
        return executeRemoteCallTransaction(function);
    }

    public RemoteCall<BigInteger> totalSupply() {
        final Function function = new Function("totalSupply", 
                Arrays.<Type>asList(), 
                Arrays.<TypeReference<?>>asList(new TypeReference<Uint256>() {}));
        return executeRemoteCallSingleValueReturn(function, BigInteger.class);
    }

    public RemoteCall<TransactionReceipt> transferFrom(String _from, String _to, BigInteger _value) {
        final Function function = new Function(
                "transferFrom", 
                Arrays.<Type>asList(new org.web3j.abi.datatypes.Address(_from), 
                new org.web3j.abi.datatypes.Address(_to), 
                new org.web3j.abi.datatypes.generated.Uint256(_value)), 
                Collections.<TypeReference<?>>emptyList());
        return executeRemoteCallTransaction(function);
    }

    public RemoteCall<BigInteger> decimals() {
        final Function function = new Function("decimals", 
                Arrays.<Type>asList(), 
                Arrays.<TypeReference<?>>asList(new TypeReference<Uint8>() {}));
        return executeRemoteCallSingleValueReturn(function, BigInteger.class);
    }

    public RemoteCall<String> version() {
        final Function function = new Function("version", 
                Arrays.<Type>asList(), 
                Arrays.<TypeReference<?>>asList(new TypeReference<Utf8String>() {}));
        return executeRemoteCallSingleValueReturn(function, String.class);
    }

    public RemoteCall<BigInteger> balanceOf(String _owner) {
        final Function function = new Function("balanceOf", 
                Arrays.<Type>asList(new org.web3j.abi.datatypes.Address(_owner)), 
                Arrays.<TypeReference<?>>asList(new TypeReference<Uint256>() {}));
        return executeRemoteCallSingleValueReturn(function, BigInteger.class);
    }

    public RemoteCall<String> symbol() {
        final Function function = new Function("symbol", 
                Arrays.<Type>asList(), 
                Arrays.<TypeReference<?>>asList(new TypeReference<Utf8String>() {}));
        return executeRemoteCallSingleValueReturn(function, String.class);
    }

    public RemoteCall<TransactionReceipt> transfer(String _to, BigInteger _value) {
        final Function function = new Function(
                "transfer", 
                Arrays.<Type>asList(new org.web3j.abi.datatypes.Address(_to), 
                new org.web3j.abi.datatypes.generated.Uint256(_value)), 
                Collections.<TypeReference<?>>emptyList());
        return executeRemoteCallTransaction(function);
    }

    public RemoteCall<TransactionReceipt> approveAndCall(String _spender, BigInteger _value, byte[] _extraData) {
        final Function function = new Function(
                "approveAndCall", 
                Arrays.<Type>asList(new org.web3j.abi.datatypes.Address(_spender), 
                new org.web3j.abi.datatypes.generated.Uint256(_value), 
                new org.web3j.abi.datatypes.DynamicBytes(_extraData)), 
                Collections.<TypeReference<?>>emptyList());
        return executeRemoteCallTransaction(function);
    }

    public RemoteCall<BigInteger> allowance(String _owner, String _spender) {
        final Function function = new Function("allowance", 
                Arrays.<Type>asList(new org.web3j.abi.datatypes.Address(_owner), 
                new org.web3j.abi.datatypes.Address(_spender)), 
                Arrays.<TypeReference<?>>asList(new TypeReference<Uint256>() {}));
        return executeRemoteCallSingleValueReturn(function, BigInteger.class);
    }

    public static RemoteCall<HumanStandardToken> deploy(Web3j web3j, Credentials credentials, BigInteger gasPrice, BigInteger gasLimit, BigInteger _initialAmount, String _tokenName, BigInteger _decimalUnits, String _tokenSymbol) {
        String encodedConstructor = FunctionEncoder.encodeConstructor(Arrays.<Type>asList(new org.web3j.abi.datatypes.generated.Uint256(_initialAmount), 
                new org.web3j.abi.datatypes.Utf8String(_tokenName), 
                new org.web3j.abi.datatypes.generated.Uint8(_decimalUnits), 
                new org.web3j.abi.datatypes.Utf8String(_tokenSymbol)));
        return deployRemoteCall(HumanStandardToken.class, web3j, credentials, gasPrice, gasLimit, BINARY, encodedConstructor);
    }

    public static RemoteCall<HumanStandardToken> deploy(Web3j web3j, TransactionManager transactionManager, BigInteger gasPrice, BigInteger gasLimit, BigInteger _initialAmount, String _tokenName, BigInteger _decimalUnits, String _tokenSymbol) {
        String encodedConstructor = FunctionEncoder.encodeConstructor(Arrays.<Type>asList(new org.web3j.abi.datatypes.generated.Uint256(_initialAmount), 
                new org.web3j.abi.datatypes.Utf8String(_tokenName), 
                new org.web3j.abi.datatypes.generated.Uint8(_decimalUnits), 
                new org.web3j.abi.datatypes.Utf8String(_tokenSymbol)));
        return deployRemoteCall(HumanStandardToken.class, web3j, transactionManager, gasPrice, gasLimit, BINARY, encodedConstructor);
    }

>>>>>>> a572c87b
    public static HumanStandardToken load(String contractAddress, Web3j web3j, Credentials credentials, BigInteger gasPrice, BigInteger gasLimit) {
        return new HumanStandardToken(contractAddress, web3j, credentials, gasPrice, gasLimit);
    }

    public static HumanStandardToken load(String contractAddress, Web3j web3j, TransactionManager transactionManager, BigInteger gasPrice, BigInteger gasLimit) {
        return new HumanStandardToken(contractAddress, web3j, transactionManager, gasPrice, gasLimit);
    }

    public static class TransferEventResponse {
        public Log log;

        public String _from;

        public String _to;

        public BigInteger _value;
    }

    public static class ApprovalEventResponse {
        public Log log;

        public String _owner;

        public String _spender;

        public BigInteger _value;
    }
}<|MERGE_RESOLUTION|>--- conflicted
+++ resolved
@@ -31,7 +31,7 @@
  * <p>Auto generated code.
  * <p><strong>Do not modify!</strong>
  * <p>Please use the <a href="https://docs.web3j.io/command_line.html">web3j command line tools</a>,
- * or the org.web3j.codegen.SolidityFunctionWrapperGenerator in the
+ * or the org.web3j.codegen.SolidityFunctionWrapperGenerator in the 
  * <a href="https://github.com/web3j/web3j/tree/master/codegen">codegen module</a> to update.
  *
  * <p>Generated with web3j version 3.3.1.
@@ -39,6 +39,28 @@
 public class HumanStandardToken extends Contract {
     private static final String BINARY = "606060405260408051908101604052600481527f48302e31000000000000000000000000000000000000000000000000000000006020820152600690805161004b9291602001906100e7565b50341561005757600080fd5b6040516109fa3803806109fa833981016040528080519190602001805182019190602001805191906020018051600160a060020a0333166000908152600160205260408120879055869055909101905060038380516100ba9291602001906100e7565b506004805460ff191660ff841617905560058180516100dd9291602001906100e7565b5050505050610182565b828054600181600116156101000203166002900490600052602060002090601f016020900481019282601f1061012857805160ff1916838001178555610155565b82800160010185558215610155579182015b8281111561015557825182559160200191906001019061013a565b50610161929150610165565b5090565b61017f91905b80821115610161576000815560010161016b565b90565b610869806101916000396000f3006060604052600436106100955763ffffffff60e060020a60003504166306fdde0381146100a5578063095ea7b31461012f57806318160ddd1461016557806323b872dd1461018a578063313ce567146101b257806354fd4d50146101db57806370a08231146101ee57806395d89b411461020d578063a9059cbb14610220578063cae9ca5114610242578063dd62ed3e146102a7575b34156100a057600080fd5b600080fd5b34156100b057600080fd5b6100b86102cc565b60405160208082528190810183818151815260200191508051906020019080838360005b838110156100f45780820151838201526020016100dc565b50505050905090810190601f1680156101215780820380516001836020036101000a031916815260200191505b509250505060405180910390f35b341561013a57600080fd5b610151600160a060020a036004351660243561036a565b604051901515815260200160405180910390f35b341561017057600080fd5b6101786103d7565b60405190815260200160405180910390f35b341561019557600080fd5b610151600160a060020a03600435811690602435166044356103dd565b34156101bd57600080fd5b6101c56104d5565b60405160ff909116815260200160405180910390f35b34156101e657600080fd5b6100b86104de565b34156101f957600080fd5b610178600160a060020a0360043516610549565b341561021857600080fd5b6100b8610564565b341561022b57600080fd5b610151600160a060020a03600435166024356105cf565b341561024d57600080fd5b61015160048035600160a060020a03169060248035919060649060443590810190830135806020601f8201819004810201604051908101604052818152929190602084018383808284375094965061067295505050505050565b34156102b257600080fd5b610178600160a060020a0360043581169060243516610812565b60038054600181600116156101000203166002900480601f0160208091040260200160405190810160405280929190818152602001828054600181600116156101000203166002900480156103625780601f1061033757610100808354040283529160200191610362565b820191906000526020600020905b81548152906001019060200180831161034557829003601f168201915b505050505081565b600160a060020a03338116600081815260026020908152604080832094871680845294909152808220859055909291907f8c5be1e5ebec7d5bd14f71427d1e84f3dd0314c0f7b2291e5b200ac8c7c3b9259085905190815260200160405180910390a35060015b92915050565b60005481565b600160a060020a03831660009081526001602052604081205482901080159061042d5750600160a060020a0380851660009081526002602090815260408083203390941683529290522054829010155b80156104395750600082115b156104ca57600160a060020a03808416600081815260016020908152604080832080548801905588851680845281842080548990039055600283528184203390961684529490915290819020805486900390559091907fddf252ad1be2c89b69c2b068fc378daa952ba7f163c4a11628f55a4df523b3ef9085905190815260200160405180910390a35060016104ce565b5060005b9392505050565b60045460ff1681565b60068054600181600116156101000203166002900480601f0160208091040260200160405190810160405280929190818152602001828054600181600116156101000203166002900480156103625780601f1061033757610100808354040283529160200191610362565b600160a060020a031660009081526001602052604090205490565b60058054600181600116156101000203166002900480601f0160208091040260200160405190810160405280929190818152602001828054600181600116156101000203166002900480156103625780601f1061033757610100808354040283529160200191610362565b600160a060020a0333166000908152600160205260408120548290108015906105f85750600082115b1561066a57600160a060020a033381166000818152600160205260408082208054879003905592861680825290839020805486019055917fddf252ad1be2c89b69c2b068fc378daa952ba7f163c4a11628f55a4df523b3ef9085905190815260200160405180910390a35060016103d1565b5060006103d1565b600160a060020a03338116600081815260026020908152604080832094881680845294909152808220869055909291907f8c5be1e5ebec7d5bd14f71427d1e84f3dd0314c0f7b2291e5b200ac8c7c3b9259086905190815260200160405180910390a383600160a060020a03166040517f72656365697665417070726f76616c28616464726573732c75696e743235362c81527f616464726573732c6279746573290000000000000000000000000000000000006020820152602e01604051809103902060e060020a9004338530866040518563ffffffff1660e060020a0281526004018085600160a060020a0316600160a060020a0316815260200184815260200183600160a060020a0316600160a060020a03168152602001828051906020019080838360005b838110156107b357808201518382015260200161079b565b50505050905090810190601f1680156107e05780820380516001836020036101000a031916815260200191505b5094505050505060006040518083038160008761646e5a03f192505050151561080857600080fd5b5060019392505050565b600160a060020a039182166000908152600260209081526040808320939094168252919091522054905600a165627a7a72305820157a6daf37d8e05e02039139656c677b7fa63b9f122b307e5d1c2af64f73f5dc0029";
 
+    public static final String FUNC_NAME = "name";
+
+    public static final String FUNC_APPROVE = "approve";
+
+    public static final String FUNC_TOTALSUPPLY = "totalSupply";
+
+    public static final String FUNC_TRANSFERFROM = "transferFrom";
+
+    public static final String FUNC_DECIMALS = "decimals";
+
+    public static final String FUNC_VERSION = "version";
+
+    public static final String FUNC_BALANCEOF = "balanceOf";
+
+    public static final String FUNC_SYMBOL = "symbol";
+
+    public static final String FUNC_TRANSFER = "transfer";
+
+    public static final String FUNC_APPROVEANDCALL = "approveAndCall";
+
+    public static final String FUNC_ALLOWANCE = "allowance";
+
     public static final Event TRANSFER_EVENT = new Event("Transfer", 
             Arrays.<TypeReference<?>>asList(new TypeReference<Address>() {}, new TypeReference<Address>() {}),
             Arrays.<TypeReference<?>>asList(new TypeReference<Uint256>() {}));
@@ -49,28 +71,6 @@
             Arrays.<TypeReference<?>>asList(new TypeReference<Uint256>() {}));
     ;
 
-    public static final String FUNC_NAME = "name";
-
-    public static final String FUNC_APPROVE = "approve";
-
-    public static final String FUNC_TOTALSUPPLY = "totalSupply";
-
-    public static final String FUNC_TRANSFERFROM = "transferFrom";
-
-    public static final String FUNC_DECIMALS = "decimals";
-
-    public static final String FUNC_VERSION = "version";
-
-    public static final String FUNC_BALANCEOF = "balanceOf";
-
-    public static final String FUNC_SYMBOL = "symbol";
-
-    public static final String FUNC_TRANSFER = "transfer";
-
-    public static final String FUNC_APPROVEANDCALL = "approveAndCall";
-
-    public static final String FUNC_ALLOWANCE = "allowance";
-
     protected HumanStandardToken(String contractAddress, Web3j web3j, Credentials credentials, BigInteger gasPrice, BigInteger gasLimit) {
         super(BINARY, contractAddress, web3j, credentials, gasPrice, gasLimit);
     }
@@ -80,118 +80,111 @@
     }
 
     public RemoteCall<String> name() {
-        final Function function = new Function(FUNC_NAME,
-                Arrays.<Type>asList(),
+        final Function function = new Function(FUNC_NAME, 
+                Arrays.<Type>asList(), 
                 Arrays.<TypeReference<?>>asList(new TypeReference<Utf8String>() {}));
         return executeRemoteCallSingleValueReturn(function, String.class);
     }
 
     public RemoteCall<TransactionReceipt> approve(String _spender, BigInteger _value) {
         final Function function = new Function(
-                FUNC_APPROVE,
-                Arrays.<Type>asList(new org.web3j.abi.datatypes.Address(_spender),
-                        new org.web3j.abi.datatypes.generated.Uint256(_value)),
+                FUNC_APPROVE, 
+                Arrays.<Type>asList(new org.web3j.abi.datatypes.Address(_spender), 
+                new org.web3j.abi.datatypes.generated.Uint256(_value)), 
                 Collections.<TypeReference<?>>emptyList());
         return executeRemoteCallTransaction(function);
     }
 
     public RemoteCall<BigInteger> totalSupply() {
-        final Function function = new Function(FUNC_TOTALSUPPLY,
-                Arrays.<Type>asList(),
+        final Function function = new Function(FUNC_TOTALSUPPLY, 
+                Arrays.<Type>asList(), 
                 Arrays.<TypeReference<?>>asList(new TypeReference<Uint256>() {}));
         return executeRemoteCallSingleValueReturn(function, BigInteger.class);
     }
 
     public RemoteCall<TransactionReceipt> transferFrom(String _from, String _to, BigInteger _value) {
         final Function function = new Function(
-                FUNC_TRANSFERFROM,
-                Arrays.<Type>asList(new org.web3j.abi.datatypes.Address(_from),
-                        new org.web3j.abi.datatypes.Address(_to),
-                        new org.web3j.abi.datatypes.generated.Uint256(_value)),
+                FUNC_TRANSFERFROM, 
+                Arrays.<Type>asList(new org.web3j.abi.datatypes.Address(_from), 
+                new org.web3j.abi.datatypes.Address(_to), 
+                new org.web3j.abi.datatypes.generated.Uint256(_value)), 
                 Collections.<TypeReference<?>>emptyList());
         return executeRemoteCallTransaction(function);
     }
 
     public RemoteCall<BigInteger> decimals() {
-        final Function function = new Function(FUNC_DECIMALS,
-                Arrays.<Type>asList(),
+        final Function function = new Function(FUNC_DECIMALS, 
+                Arrays.<Type>asList(), 
                 Arrays.<TypeReference<?>>asList(new TypeReference<Uint8>() {}));
         return executeRemoteCallSingleValueReturn(function, BigInteger.class);
     }
 
     public RemoteCall<String> version() {
-        final Function function = new Function(FUNC_VERSION,
-                Arrays.<Type>asList(),
+        final Function function = new Function(FUNC_VERSION, 
+                Arrays.<Type>asList(), 
                 Arrays.<TypeReference<?>>asList(new TypeReference<Utf8String>() {}));
         return executeRemoteCallSingleValueReturn(function, String.class);
     }
 
     public RemoteCall<BigInteger> balanceOf(String _owner) {
-        final Function function = new Function(FUNC_BALANCEOF,
-                Arrays.<Type>asList(new org.web3j.abi.datatypes.Address(_owner)),
+        final Function function = new Function(FUNC_BALANCEOF, 
+                Arrays.<Type>asList(new org.web3j.abi.datatypes.Address(_owner)), 
                 Arrays.<TypeReference<?>>asList(new TypeReference<Uint256>() {}));
         return executeRemoteCallSingleValueReturn(function, BigInteger.class);
     }
 
     public RemoteCall<String> symbol() {
-        final Function function = new Function(FUNC_SYMBOL,
-                Arrays.<Type>asList(),
+        final Function function = new Function(FUNC_SYMBOL, 
+                Arrays.<Type>asList(), 
                 Arrays.<TypeReference<?>>asList(new TypeReference<Utf8String>() {}));
         return executeRemoteCallSingleValueReturn(function, String.class);
     }
 
     public RemoteCall<TransactionReceipt> transfer(String _to, BigInteger _value) {
         final Function function = new Function(
-                FUNC_TRANSFER,
-                Arrays.<Type>asList(new org.web3j.abi.datatypes.Address(_to),
-                        new org.web3j.abi.datatypes.generated.Uint256(_value)),
+                FUNC_TRANSFER, 
+                Arrays.<Type>asList(new org.web3j.abi.datatypes.Address(_to), 
+                new org.web3j.abi.datatypes.generated.Uint256(_value)), 
                 Collections.<TypeReference<?>>emptyList());
         return executeRemoteCallTransaction(function);
     }
 
     public RemoteCall<TransactionReceipt> approveAndCall(String _spender, BigInteger _value, byte[] _extraData) {
         final Function function = new Function(
-                FUNC_APPROVEANDCALL,
-                Arrays.<Type>asList(new org.web3j.abi.datatypes.Address(_spender),
-                        new org.web3j.abi.datatypes.generated.Uint256(_value),
-                        new org.web3j.abi.datatypes.DynamicBytes(_extraData)),
+                FUNC_APPROVEANDCALL, 
+                Arrays.<Type>asList(new org.web3j.abi.datatypes.Address(_spender), 
+                new org.web3j.abi.datatypes.generated.Uint256(_value), 
+                new org.web3j.abi.datatypes.DynamicBytes(_extraData)), 
                 Collections.<TypeReference<?>>emptyList());
         return executeRemoteCallTransaction(function);
     }
 
     public RemoteCall<BigInteger> allowance(String _owner, String _spender) {
-        final Function function = new Function(FUNC_ALLOWANCE,
-                Arrays.<Type>asList(new org.web3j.abi.datatypes.Address(_owner),
-                        new org.web3j.abi.datatypes.Address(_spender)),
+        final Function function = new Function(FUNC_ALLOWANCE, 
+                Arrays.<Type>asList(new org.web3j.abi.datatypes.Address(_owner), 
+                new org.web3j.abi.datatypes.Address(_spender)), 
                 Arrays.<TypeReference<?>>asList(new TypeReference<Uint256>() {}));
         return executeRemoteCallSingleValueReturn(function, BigInteger.class);
     }
 
     public static RemoteCall<HumanStandardToken> deploy(Web3j web3j, Credentials credentials, BigInteger gasPrice, BigInteger gasLimit, BigInteger _initialAmount, String _tokenName, BigInteger _decimalUnits, String _tokenSymbol) {
-        String encodedConstructor = FunctionEncoder.encodeConstructor(Arrays.<Type>asList(new org.web3j.abi.datatypes.generated.Uint256(_initialAmount),
-                new org.web3j.abi.datatypes.Utf8String(_tokenName),
-                new org.web3j.abi.datatypes.generated.Uint8(_decimalUnits),
+        String encodedConstructor = FunctionEncoder.encodeConstructor(Arrays.<Type>asList(new org.web3j.abi.datatypes.generated.Uint256(_initialAmount), 
+                new org.web3j.abi.datatypes.Utf8String(_tokenName), 
+                new org.web3j.abi.datatypes.generated.Uint8(_decimalUnits), 
                 new org.web3j.abi.datatypes.Utf8String(_tokenSymbol)));
         return deployRemoteCall(HumanStandardToken.class, web3j, credentials, gasPrice, gasLimit, BINARY, encodedConstructor);
     }
 
     public static RemoteCall<HumanStandardToken> deploy(Web3j web3j, TransactionManager transactionManager, BigInteger gasPrice, BigInteger gasLimit, BigInteger _initialAmount, String _tokenName, BigInteger _decimalUnits, String _tokenSymbol) {
-        String encodedConstructor = FunctionEncoder.encodeConstructor(Arrays.<Type>asList(new org.web3j.abi.datatypes.generated.Uint256(_initialAmount),
-                new org.web3j.abi.datatypes.Utf8String(_tokenName),
-                new org.web3j.abi.datatypes.generated.Uint8(_decimalUnits),
+        String encodedConstructor = FunctionEncoder.encodeConstructor(Arrays.<Type>asList(new org.web3j.abi.datatypes.generated.Uint256(_initialAmount), 
+                new org.web3j.abi.datatypes.Utf8String(_tokenName), 
+                new org.web3j.abi.datatypes.generated.Uint8(_decimalUnits), 
                 new org.web3j.abi.datatypes.Utf8String(_tokenSymbol)));
         return deployRemoteCall(HumanStandardToken.class, web3j, transactionManager, gasPrice, gasLimit, BINARY, encodedConstructor);
     }
 
     public List<TransferEventResponse> getTransferEvents(TransactionReceipt transactionReceipt) {
-<<<<<<< HEAD
-        final Event event = new Event("Transfer",
-                Arrays.<TypeReference<?>>asList(new TypeReference<Address>() {}, new TypeReference<Address>() {}),
-                Arrays.<TypeReference<?>>asList(new TypeReference<Uint256>() {}));
-        List<Contract.EventValuesWithLog> valueList = extractEventParametersWithLog(event, transactionReceipt);
-=======
         List<Contract.EventValuesWithLog> valueList = extractEventParametersWithLog(TRANSFER_EVENT, transactionReceipt);
->>>>>>> a572c87b
         ArrayList<TransferEventResponse> responses = new ArrayList<TransferEventResponse>(valueList.size());
         for (Contract.EventValuesWithLog eventValues : valueList) {
             TransferEventResponse typedResponse = new TransferEventResponse();
@@ -204,16 +197,7 @@
         return responses;
     }
 
-<<<<<<< HEAD
-    public Observable<TransferEventResponse> transferEventObservable(DefaultBlockParameter startBlock, DefaultBlockParameter endBlock) {
-        final Event event = new Event("Transfer",
-                Arrays.<TypeReference<?>>asList(new TypeReference<Address>() {}, new TypeReference<Address>() {}),
-                Arrays.<TypeReference<?>>asList(new TypeReference<Uint256>() {}));
-        EthFilter filter = new EthFilter(startBlock, endBlock, getContractAddress());
-        filter.addSingleTopic(EventEncoder.encode(event));
-=======
     public Observable<TransferEventResponse> transferEventObservable(EthFilter filter) {
->>>>>>> a572c87b
         return web3j.ethLogObservable(filter).map(new Func1<Log, TransferEventResponse>() {
             @Override
             public TransferEventResponse call(Log log) {
@@ -235,14 +219,7 @@
     }
 
     public List<ApprovalEventResponse> getApprovalEvents(TransactionReceipt transactionReceipt) {
-<<<<<<< HEAD
-        final Event event = new Event("Approval",
-                Arrays.<TypeReference<?>>asList(new TypeReference<Address>() {}, new TypeReference<Address>() {}),
-                Arrays.<TypeReference<?>>asList(new TypeReference<Uint256>() {}));
-        List<Contract.EventValuesWithLog> valueList = extractEventParametersWithLog(event, transactionReceipt);
-=======
         List<Contract.EventValuesWithLog> valueList = extractEventParametersWithLog(APPROVAL_EVENT, transactionReceipt);
->>>>>>> a572c87b
         ArrayList<ApprovalEventResponse> responses = new ArrayList<ApprovalEventResponse>(valueList.size());
         for (Contract.EventValuesWithLog eventValues : valueList) {
             ApprovalEventResponse typedResponse = new ApprovalEventResponse();
@@ -255,16 +232,7 @@
         return responses;
     }
 
-<<<<<<< HEAD
-    public Observable<ApprovalEventResponse> approvalEventObservable(DefaultBlockParameter startBlock, DefaultBlockParameter endBlock) {
-        final Event event = new Event("Approval",
-                Arrays.<TypeReference<?>>asList(new TypeReference<Address>() {}, new TypeReference<Address>() {}),
-                Arrays.<TypeReference<?>>asList(new TypeReference<Uint256>() {}));
-        EthFilter filter = new EthFilter(startBlock, endBlock, getContractAddress());
-        filter.addSingleTopic(EventEncoder.encode(event));
-=======
     public Observable<ApprovalEventResponse> approvalEventObservable(EthFilter filter) {
->>>>>>> a572c87b
         return web3j.ethLogObservable(filter).map(new Func1<Log, ApprovalEventResponse>() {
             @Override
             public ApprovalEventResponse call(Log log) {
@@ -279,119 +247,12 @@
         });
     }
 
-<<<<<<< HEAD
-=======
     public Observable<ApprovalEventResponse> approvalEventObservable(DefaultBlockParameter startBlock, DefaultBlockParameter endBlock) {
         EthFilter filter = new EthFilter(startBlock, endBlock, getContractAddress());
         filter.addSingleTopic(EventEncoder.encode(APPROVAL_EVENT));
         return approvalEventObservable(filter);
     }
 
-    public RemoteCall<String> name() {
-        final Function function = new Function("name", 
-                Arrays.<Type>asList(), 
-                Arrays.<TypeReference<?>>asList(new TypeReference<Utf8String>() {}));
-        return executeRemoteCallSingleValueReturn(function, String.class);
-    }
-
-    public RemoteCall<TransactionReceipt> approve(String _spender, BigInteger _value) {
-        final Function function = new Function(
-                "approve", 
-                Arrays.<Type>asList(new org.web3j.abi.datatypes.Address(_spender), 
-                new org.web3j.abi.datatypes.generated.Uint256(_value)), 
-                Collections.<TypeReference<?>>emptyList());
-        return executeRemoteCallTransaction(function);
-    }
-
-    public RemoteCall<BigInteger> totalSupply() {
-        final Function function = new Function("totalSupply", 
-                Arrays.<Type>asList(), 
-                Arrays.<TypeReference<?>>asList(new TypeReference<Uint256>() {}));
-        return executeRemoteCallSingleValueReturn(function, BigInteger.class);
-    }
-
-    public RemoteCall<TransactionReceipt> transferFrom(String _from, String _to, BigInteger _value) {
-        final Function function = new Function(
-                "transferFrom", 
-                Arrays.<Type>asList(new org.web3j.abi.datatypes.Address(_from), 
-                new org.web3j.abi.datatypes.Address(_to), 
-                new org.web3j.abi.datatypes.generated.Uint256(_value)), 
-                Collections.<TypeReference<?>>emptyList());
-        return executeRemoteCallTransaction(function);
-    }
-
-    public RemoteCall<BigInteger> decimals() {
-        final Function function = new Function("decimals", 
-                Arrays.<Type>asList(), 
-                Arrays.<TypeReference<?>>asList(new TypeReference<Uint8>() {}));
-        return executeRemoteCallSingleValueReturn(function, BigInteger.class);
-    }
-
-    public RemoteCall<String> version() {
-        final Function function = new Function("version", 
-                Arrays.<Type>asList(), 
-                Arrays.<TypeReference<?>>asList(new TypeReference<Utf8String>() {}));
-        return executeRemoteCallSingleValueReturn(function, String.class);
-    }
-
-    public RemoteCall<BigInteger> balanceOf(String _owner) {
-        final Function function = new Function("balanceOf", 
-                Arrays.<Type>asList(new org.web3j.abi.datatypes.Address(_owner)), 
-                Arrays.<TypeReference<?>>asList(new TypeReference<Uint256>() {}));
-        return executeRemoteCallSingleValueReturn(function, BigInteger.class);
-    }
-
-    public RemoteCall<String> symbol() {
-        final Function function = new Function("symbol", 
-                Arrays.<Type>asList(), 
-                Arrays.<TypeReference<?>>asList(new TypeReference<Utf8String>() {}));
-        return executeRemoteCallSingleValueReturn(function, String.class);
-    }
-
-    public RemoteCall<TransactionReceipt> transfer(String _to, BigInteger _value) {
-        final Function function = new Function(
-                "transfer", 
-                Arrays.<Type>asList(new org.web3j.abi.datatypes.Address(_to), 
-                new org.web3j.abi.datatypes.generated.Uint256(_value)), 
-                Collections.<TypeReference<?>>emptyList());
-        return executeRemoteCallTransaction(function);
-    }
-
-    public RemoteCall<TransactionReceipt> approveAndCall(String _spender, BigInteger _value, byte[] _extraData) {
-        final Function function = new Function(
-                "approveAndCall", 
-                Arrays.<Type>asList(new org.web3j.abi.datatypes.Address(_spender), 
-                new org.web3j.abi.datatypes.generated.Uint256(_value), 
-                new org.web3j.abi.datatypes.DynamicBytes(_extraData)), 
-                Collections.<TypeReference<?>>emptyList());
-        return executeRemoteCallTransaction(function);
-    }
-
-    public RemoteCall<BigInteger> allowance(String _owner, String _spender) {
-        final Function function = new Function("allowance", 
-                Arrays.<Type>asList(new org.web3j.abi.datatypes.Address(_owner), 
-                new org.web3j.abi.datatypes.Address(_spender)), 
-                Arrays.<TypeReference<?>>asList(new TypeReference<Uint256>() {}));
-        return executeRemoteCallSingleValueReturn(function, BigInteger.class);
-    }
-
-    public static RemoteCall<HumanStandardToken> deploy(Web3j web3j, Credentials credentials, BigInteger gasPrice, BigInteger gasLimit, BigInteger _initialAmount, String _tokenName, BigInteger _decimalUnits, String _tokenSymbol) {
-        String encodedConstructor = FunctionEncoder.encodeConstructor(Arrays.<Type>asList(new org.web3j.abi.datatypes.generated.Uint256(_initialAmount), 
-                new org.web3j.abi.datatypes.Utf8String(_tokenName), 
-                new org.web3j.abi.datatypes.generated.Uint8(_decimalUnits), 
-                new org.web3j.abi.datatypes.Utf8String(_tokenSymbol)));
-        return deployRemoteCall(HumanStandardToken.class, web3j, credentials, gasPrice, gasLimit, BINARY, encodedConstructor);
-    }
-
-    public static RemoteCall<HumanStandardToken> deploy(Web3j web3j, TransactionManager transactionManager, BigInteger gasPrice, BigInteger gasLimit, BigInteger _initialAmount, String _tokenName, BigInteger _decimalUnits, String _tokenSymbol) {
-        String encodedConstructor = FunctionEncoder.encodeConstructor(Arrays.<Type>asList(new org.web3j.abi.datatypes.generated.Uint256(_initialAmount), 
-                new org.web3j.abi.datatypes.Utf8String(_tokenName), 
-                new org.web3j.abi.datatypes.generated.Uint8(_decimalUnits), 
-                new org.web3j.abi.datatypes.Utf8String(_tokenSymbol)));
-        return deployRemoteCall(HumanStandardToken.class, web3j, transactionManager, gasPrice, gasLimit, BINARY, encodedConstructor);
-    }
-
->>>>>>> a572c87b
     public static HumanStandardToken load(String contractAddress, Web3j web3j, Credentials credentials, BigInteger gasPrice, BigInteger gasLimit) {
         return new HumanStandardToken(contractAddress, web3j, credentials, gasPrice, gasLimit);
     }
