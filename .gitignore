--- conflicted
+++ resolved
@@ -31,10 +31,6 @@
 
 .idea
 *.iml
-<<<<<<< HEAD
-
-=======
->>>>>>> a6f35064
 geth.sh
 
 # Sphinx generated docs
